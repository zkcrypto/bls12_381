--- conflicted
+++ resolved
@@ -39,7 +39,6 @@
         c.bench_function("full pairing", move |b| {
             b.iter(|| pairing(black_box(&g), black_box(&h)))
         });
-<<<<<<< HEAD
         c.bench_function(&format!("{} scalar multiplication", name), move |b| {
             b.iter(|| black_box(a) * black_box(s))
         });
@@ -51,7 +50,6 @@
             &format!("{} deserialize uncompressed element", name),
             move |b| b.iter(|| Gt::from_uncompressed(black_box(&uncompressed))),
         );
-=======
         c.bench_function("G2 preparation for pairing", move |b| {
             b.iter(|| G2Prepared::from(h))
         });
@@ -64,7 +62,6 @@
         c.bench_function("final exponentiation for pairing", move |b| {
             b.iter(|| r.final_exponentiation())
         });
->>>>>>> d0ea5d49
     }
 
     // G1Affine
