--- conflicted
+++ resolved
@@ -39,6 +39,8 @@
 [dependencies.ff]
 version = "0.12"
 default-features = false
+features = ["derive"]
+
 
 [dependencies.group]
 version = "0.12"
@@ -54,23 +56,13 @@
 default-features = false
 
 [dependencies.subtle]
-version = "2.2.1"
+version = "2.4.1"
 default-features = false
 
-<<<<<<< HEAD
-[dependencies.serde]
-version = "1.0"
-optional = true
-default-features = false
-
-[dev-dependencies.serde_test]
-version = "1.0"
-=======
 [dependencies.zeroize]
 version = "1.4"
 default-features = false
 optional = true
->>>>>>> 34dab74a
 
 [features]
 default = ["groups", "pairings", "alloc", "bits"]
