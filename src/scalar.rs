--- conflicted
+++ resolved
@@ -1418,7 +1418,6 @@
         &two_pow_128_minus_rand.to_bits()[..128],
         &two_pow_128_bits[..]
     )
-<<<<<<< HEAD
 }
 
 #[test]
@@ -1427,6 +1426,4 @@
     for i in 0..1000 {
         assert_eq!(Scalar::pow_of_2(i as u64), two.pow(&[i as u64, 0, 0, 0]));
     }
-=======
->>>>>>> 5427837a
 }