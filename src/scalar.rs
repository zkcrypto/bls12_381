//! This module provides an implementation of the BLS12-381 scalar field $\mathbb{F}_q$
//! where `q = 0x73eda753299d7d483339d80809a1d80553bda402fffe5bfeffffffff00000001`

use core::fmt;
use core::ops::{Add, AddAssign, Mul, MulAssign, Neg, Sub, SubAssign};
use rand_core::RngCore;

use ff::{Field, PrimeField};
use subtle::{Choice, ConditionallySelectable, ConstantTimeEq, CtOption};

#[cfg(feature = "bits")]
use ff::{FieldBits, PrimeFieldBits};

use crate::util::{adc, mac, sbb};

/// Represents an element of the scalar field $\mathbb{F}_q$ of the BLS12-381 elliptic
/// curve construction.
// The internal representation of this type is four 64-bit unsigned
// integers in little-endian order. `Scalar` values are always in
// Montgomery form; i.e., Scalar(a) = aR mod q, with R = 2^256.
#[derive(Clone, Copy, Eq)]
pub struct Scalar(pub(crate) [u64; 4]);

impl fmt::Debug for Scalar {
    fn fmt(&self, f: &mut fmt::Formatter) -> fmt::Result {
        let tmp = self.to_bytes();
        write!(f, "0x")?;
        for &b in tmp.iter().rev() {
            write!(f, "{:02x}", b)?;
        }
        Ok(())
    }
}

impl fmt::Display for Scalar {
    fn fmt(&self, f: &mut fmt::Formatter) -> fmt::Result {
        write!(f, "{:?}", self)
    }
}

impl From<u64> for Scalar {
    fn from(val: u64) -> Scalar {
        Scalar([val, 0, 0, 0]) * R2
    }
}

impl ConstantTimeEq for Scalar {
    fn ct_eq(&self, other: &Self) -> Choice {
        self.0[0].ct_eq(&other.0[0])
            & self.0[1].ct_eq(&other.0[1])
            & self.0[2].ct_eq(&other.0[2])
            & self.0[3].ct_eq(&other.0[3])
    }
}

impl PartialEq for Scalar {
    #[inline]
    fn eq(&self, other: &Self) -> bool {
        bool::from(self.ct_eq(other))
    }
}

impl ConditionallySelectable for Scalar {
    fn conditional_select(a: &Self, b: &Self, choice: Choice) -> Self {
        Scalar([
            u64::conditional_select(&a.0[0], &b.0[0], choice),
            u64::conditional_select(&a.0[1], &b.0[1], choice),
            u64::conditional_select(&a.0[2], &b.0[2], choice),
            u64::conditional_select(&a.0[3], &b.0[3], choice),
        ])
    }
}

/// Constant representing the modulus
/// q = 0x73eda753299d7d483339d80809a1d80553bda402fffe5bfeffffffff00000001
const MODULUS: Scalar = Scalar([
    0xffff_ffff_0000_0001,
    0x53bd_a402_fffe_5bfe,
    0x3339_d808_09a1_d805,
    0x73ed_a753_299d_7d48,
]);

/// The modulus as u32 limbs.
#[cfg(all(feature = "bits", not(target_pointer_width = "64")))]
const MODULUS_LIMBS_32: [u32; 8] = [
    0x0000_0001,
    0xffff_ffff,
    0xfffe_5bfe,
    0x53bd_a402,
    0x09a1_d805,
    0x3339_d808,
    0x299d_7d48,
    0x73ed_a753,
];

// The number of bits needed to represent the modulus.
const MODULUS_BITS: u32 = 255;

// GENERATOR = 7 (multiplicative generator of r-1 order, that is also quadratic nonresidue)
const GENERATOR: Scalar = Scalar([
    0x0000_000e_ffff_fff1,
    0x17e3_63d3_0018_9c0f,
    0xff9c_5787_6f84_57b0,
    0x3513_3220_8fc5_a8c4,
]);

impl<'a> Neg for &'a Scalar {
    type Output = Scalar;

    #[inline]
    fn neg(self) -> Scalar {
        self.neg()
    }
}

impl Neg for Scalar {
    type Output = Scalar;

    #[inline]
    fn neg(self) -> Scalar {
        -&self
    }
}

impl<'a, 'b> Sub<&'b Scalar> for &'a Scalar {
    type Output = Scalar;

    #[inline]
    fn sub(self, rhs: &'b Scalar) -> Scalar {
        self.sub(rhs)
    }
}

impl<'a, 'b> Add<&'b Scalar> for &'a Scalar {
    type Output = Scalar;

    #[inline]
    fn add(self, rhs: &'b Scalar) -> Scalar {
        self.add(rhs)
    }
}

impl<'a, 'b> Mul<&'b Scalar> for &'a Scalar {
    type Output = Scalar;

    #[inline]
    fn mul(self, rhs: &'b Scalar) -> Scalar {
        self.mul(rhs)
    }
}

impl_binops_additive!(Scalar, Scalar);
impl_binops_multiplicative!(Scalar, Scalar);

/// INV = -(q^{-1} mod 2^64) mod 2^64
const INV: u64 = 0xffff_fffe_ffff_ffff;

/// R = 2^256 mod q
const R: Scalar = Scalar([
    0x0000_0001_ffff_fffe,
    0x5884_b7fa_0003_4802,
    0x998c_4fef_ecbc_4ff5,
    0x1824_b159_acc5_056f,
]);

/// R^2 = 2^512 mod q
const R2: Scalar = Scalar([
    0xc999_e990_f3f2_9c6d,
    0x2b6c_edcb_8792_5c23,
    0x05d3_1496_7254_398f,
    0x0748_d9d9_9f59_ff11,
]);

/// R^3 = 2^768 mod q
const R3: Scalar = Scalar([
    0xc62c_1807_439b_73af,
    0x1b3e_0d18_8cf0_6990,
    0x73d1_3c71_c7b5_f418,
    0x6e2a_5bb9_c8db_33e9,
]);

// 2^S * t = MODULUS - 1 with t odd
const S: u32 = 32;

/// GENERATOR^t where t * 2^s + 1 = q
/// with t odd. In other words, this
/// is a 2^s root of unity.
///
/// `GENERATOR = 7 mod q` is a generator
/// of the q - 1 order multiplicative
/// subgroup.
const ROOT_OF_UNITY: Scalar = Scalar([
    0xb9b5_8d8c_5f0e_466a,
    0x5b1b_4c80_1819_d7ec,
    0x0af5_3ae3_52a3_1e64,
    0x5bf3_adda_19e9_b27b,
]);

impl Default for Scalar {
    #[inline]
    fn default() -> Self {
        Self::zero()
    }
}

#[cfg(feature = "zeroize")]
impl zeroize::DefaultIsZeroes for Scalar {}

impl Scalar {
    /// Returns zero, the additive identity.
    #[inline]
    pub const fn zero() -> Scalar {
        Scalar([0, 0, 0, 0])
    }

    /// Returns one, the multiplicative identity.
    #[inline]
    pub const fn one() -> Scalar {
        R
    }

    /// Doubles this field element.
    #[inline]
    pub const fn double(&self) -> Scalar {
        // TODO: This can be achieved more efficiently with a bitshift.
        self.add(self)
    }

    /// Attempts to convert a little-endian byte representation of
    /// a scalar into a `Scalar`, failing if the input is not canonical.
    pub fn from_bytes(bytes: &[u8; 32]) -> CtOption<Scalar> {
        let mut tmp = Scalar([0, 0, 0, 0]);

        tmp.0[0] = u64::from_le_bytes(<[u8; 8]>::try_from(&bytes[0..8]).unwrap());
        tmp.0[1] = u64::from_le_bytes(<[u8; 8]>::try_from(&bytes[8..16]).unwrap());
        tmp.0[2] = u64::from_le_bytes(<[u8; 8]>::try_from(&bytes[16..24]).unwrap());
        tmp.0[3] = u64::from_le_bytes(<[u8; 8]>::try_from(&bytes[24..32]).unwrap());

        // Try to subtract the modulus
        let (_, borrow) = sbb(tmp.0[0], MODULUS.0[0], 0);
        let (_, borrow) = sbb(tmp.0[1], MODULUS.0[1], borrow);
        let (_, borrow) = sbb(tmp.0[2], MODULUS.0[2], borrow);
        let (_, borrow) = sbb(tmp.0[3], MODULUS.0[3], borrow);

        // If the element is smaller than MODULUS then the
        // subtraction will underflow, producing a borrow value
        // of 0xffff...ffff. Otherwise, it'll be zero.
        let is_some = (borrow as u8) & 1;

        // Convert to Montgomery form by computing
        // (a.R^0 * R^2) / R = a.R
        tmp *= &R2;

        CtOption::new(tmp, Choice::from(is_some))
    }

    /// Converts an element of `Scalar` into a byte representation in
    /// little-endian byte order.
    pub fn to_bytes(&self) -> [u8; 32] {
        // Turn into canonical form by computing
        // (a.R) / R = a
        let tmp = Scalar::montgomery_reduce(self.0[0], self.0[1], self.0[2], self.0[3], 0, 0, 0, 0);

        let mut res = [0; 32];
        res[0..8].copy_from_slice(&tmp.0[0].to_le_bytes());
        res[8..16].copy_from_slice(&tmp.0[1].to_le_bytes());
        res[16..24].copy_from_slice(&tmp.0[2].to_le_bytes());
        res[24..32].copy_from_slice(&tmp.0[3].to_le_bytes());

        res
    }

    /// Converts a 512-bit little endian integer into
    /// a `Scalar` by reducing by the modulus.
    pub fn from_bytes_wide(bytes: &[u8; 64]) -> Scalar {
        Scalar::from_u512([
            u64::from_le_bytes(<[u8; 8]>::try_from(&bytes[0..8]).unwrap()),
            u64::from_le_bytes(<[u8; 8]>::try_from(&bytes[8..16]).unwrap()),
            u64::from_le_bytes(<[u8; 8]>::try_from(&bytes[16..24]).unwrap()),
            u64::from_le_bytes(<[u8; 8]>::try_from(&bytes[24..32]).unwrap()),
            u64::from_le_bytes(<[u8; 8]>::try_from(&bytes[32..40]).unwrap()),
            u64::from_le_bytes(<[u8; 8]>::try_from(&bytes[40..48]).unwrap()),
            u64::from_le_bytes(<[u8; 8]>::try_from(&bytes[48..56]).unwrap()),
            u64::from_le_bytes(<[u8; 8]>::try_from(&bytes[56..64]).unwrap()),
        ])
    }

    fn from_u512(limbs: [u64; 8]) -> Scalar {
        // We reduce an arbitrary 512-bit number by decomposing it into two 256-bit digits
        // with the higher bits multiplied by 2^256. Thus, we perform two reductions
        //
        // 1. the lower bits are multiplied by R^2, as normal
        // 2. the upper bits are multiplied by R^2 * 2^256 = R^3
        //
        // and computing their sum in the field. It remains to see that arbitrary 256-bit
        // numbers can be placed into Montgomery form safely using the reduction. The
        // reduction works so long as the product is less than R=2^256 multiplied by
        // the modulus. This holds because for any `c` smaller than the modulus, we have
        // that (2^256 - 1)*c is an acceptable product for the reduction. Therefore, the
        // reduction always works so long as `c` is in the field; in this case it is either the
        // constant `R2` or `R3`.
        let d0 = Scalar([limbs[0], limbs[1], limbs[2], limbs[3]]);
        let d1 = Scalar([limbs[4], limbs[5], limbs[6], limbs[7]]);
        // Convert to Montgomery form
        d0 * R2 + d1 * R3
    }

    /// Converts from an integer represented in little endian
    /// into its (congruent) `Scalar` representation.
    pub const fn from_raw(val: [u64; 4]) -> Self {
        (&Scalar(val)).mul(&R2)
    }

    /// Squares this element.
    #[inline]
    pub const fn square(&self) -> Scalar {
        let (r1, carry) = mac(0, self.0[0], self.0[1], 0);
        let (r2, carry) = mac(0, self.0[0], self.0[2], carry);
        let (r3, r4) = mac(0, self.0[0], self.0[3], carry);

        let (r3, carry) = mac(r3, self.0[1], self.0[2], 0);
        let (r4, r5) = mac(r4, self.0[1], self.0[3], carry);

        let (r5, r6) = mac(r5, self.0[2], self.0[3], 0);

        let r7 = r6 >> 63;
        let r6 = (r6 << 1) | (r5 >> 63);
        let r5 = (r5 << 1) | (r4 >> 63);
        let r4 = (r4 << 1) | (r3 >> 63);
        let r3 = (r3 << 1) | (r2 >> 63);
        let r2 = (r2 << 1) | (r1 >> 63);
        let r1 = r1 << 1;

        let (r0, carry) = mac(0, self.0[0], self.0[0], 0);
        let (r1, carry) = adc(0, r1, carry);
        let (r2, carry) = mac(r2, self.0[1], self.0[1], carry);
        let (r3, carry) = adc(0, r3, carry);
        let (r4, carry) = mac(r4, self.0[2], self.0[2], carry);
        let (r5, carry) = adc(0, r5, carry);
        let (r6, carry) = mac(r6, self.0[3], self.0[3], carry);
        let (r7, _) = adc(0, r7, carry);

        Scalar::montgomery_reduce(r0, r1, r2, r3, r4, r5, r6, r7)
    }

    /// Computes the square root of this element, if it exists.
    pub fn sqrt(&self) -> CtOption<Self> {
        // Tonelli-Shank's algorithm for q mod 16 = 1
        // https://eprint.iacr.org/2012/685.pdf (page 12, algorithm 5)

        // w = self^((t - 1) // 2)
        //   = self^6104339283789297388802252303364915521546564123189034618274734669823
        let w = self.pow_vartime(&[
            0x7fff_2dff_7fff_ffff,
            0x04d0_ec02_a9de_d201,
            0x94ce_bea4_199c_ec04,
            0x0000_0000_39f6_d3a9,
        ]);

        let mut v = S;
        let mut x = self * w;
        let mut b = x * w;

        // Initialize z as the 2^S root of unity.
        let mut z = ROOT_OF_UNITY;

        for max_v in (1..=S).rev() {
            let mut k = 1;
            let mut tmp = b.square();
            let mut j_less_than_v: Choice = 1.into();

            for j in 2..max_v {
                let tmp_is_one = tmp.ct_eq(&Scalar::one());
                let squared = Scalar::conditional_select(&tmp, &z, tmp_is_one).square();
                tmp = Scalar::conditional_select(&squared, &tmp, tmp_is_one);
                let new_z = Scalar::conditional_select(&z, &squared, tmp_is_one);
                j_less_than_v &= !j.ct_eq(&v);
                k = u32::conditional_select(&j, &k, tmp_is_one);
                z = Scalar::conditional_select(&z, &new_z, j_less_than_v);
            }

            let result = x * z;
            x = Scalar::conditional_select(&result, &x, b.ct_eq(&Scalar::one()));
            z = z.square();
            b *= z;
            v = k;
        }

        CtOption::new(
            x,
            (x * x).ct_eq(self), // Only return Some if it's the square root.
        )
    }

    /// Exponentiates `self` by `by`, where `by` is a
    /// little-endian order integer exponent.
    pub fn pow(&self, by: &[u64; 4]) -> Self {
        let mut res = Self::one();
        for e in by.iter().rev() {
            for i in (0..64).rev() {
                res = res.square();
                let mut tmp = res;
                tmp *= self;
                res.conditional_assign(&tmp, (((*e >> i) & 0x1) as u8).into());
            }
        }
        res
    }

    /// Exponentiates `self` by `by`, where `by` is a
    /// little-endian order integer exponent.
    ///
    /// **This operation is variable time with respect
    /// to the exponent.** If the exponent is fixed,
    /// this operation is effectively constant time.
    pub fn pow_vartime(&self, by: &[u64; 4]) -> Self {
        let mut res = Self::one();
        for e in by.iter().rev() {
            for i in (0..64).rev() {
                res = res.square();

                if ((*e >> i) & 1) == 1 {
                    res.mul_assign(self);
                }
            }
        }
        res
    }

    /// Computes the multiplicative inverse of this element,
    /// failing if the element is zero.
    pub fn invert(&self) -> CtOption<Self> {
        #[inline(always)]
        fn square_assign_multi(n: &mut Scalar, num_times: usize) {
            for _ in 0..num_times {
                *n = n.square();
            }
        }
        // found using https://github.com/kwantam/addchain
        let mut t0 = self.square();
        let mut t1 = t0 * self;
        let mut t16 = t0.square();
        let mut t6 = t16.square();
        let mut t5 = t6 * t0;
        t0 = t6 * t16;
        let mut t12 = t5 * t16;
        let mut t2 = t6.square();
        let mut t7 = t5 * t6;
        let mut t15 = t0 * t5;
        let mut t17 = t12.square();
        t1 *= t17;
        let mut t3 = t7 * t2;
        let t8 = t1 * t17;
        let t4 = t8 * t2;
        let t9 = t8 * t7;
        t7 = t4 * t5;
        let t11 = t4 * t17;
        t5 = t9 * t17;
        let t14 = t7 * t15;
        let t13 = t11 * t12;
        t12 = t11 * t17;
        t15 *= &t12;
        t16 *= &t15;
        t3 *= &t16;
        t17 *= &t3;
        t0 *= &t17;
        t6 *= &t0;
        t2 *= &t6;
        square_assign_multi(&mut t0, 8);
        t0 *= &t17;
        square_assign_multi(&mut t0, 9);
        t0 *= &t16;
        square_assign_multi(&mut t0, 9);
        t0 *= &t15;
        square_assign_multi(&mut t0, 9);
        t0 *= &t15;
        square_assign_multi(&mut t0, 7);
        t0 *= &t14;
        square_assign_multi(&mut t0, 7);
        t0 *= &t13;
        square_assign_multi(&mut t0, 10);
        t0 *= &t12;
        square_assign_multi(&mut t0, 9);
        t0 *= &t11;
        square_assign_multi(&mut t0, 8);
        t0 *= &t8;
        square_assign_multi(&mut t0, 8);
        t0 *= self;
        square_assign_multi(&mut t0, 14);
        t0 *= &t9;
        square_assign_multi(&mut t0, 10);
        t0 *= &t8;
        square_assign_multi(&mut t0, 15);
        t0 *= &t7;
        square_assign_multi(&mut t0, 10);
        t0 *= &t6;
        square_assign_multi(&mut t0, 8);
        t0 *= &t5;
        square_assign_multi(&mut t0, 16);
        t0 *= &t3;
        square_assign_multi(&mut t0, 8);
        t0 *= &t2;
        square_assign_multi(&mut t0, 7);
        t0 *= &t4;
        square_assign_multi(&mut t0, 9);
        t0 *= &t2;
        square_assign_multi(&mut t0, 8);
        t0 *= &t3;
        square_assign_multi(&mut t0, 8);
        t0 *= &t2;
        square_assign_multi(&mut t0, 8);
        t0 *= &t2;
        square_assign_multi(&mut t0, 8);
        t0 *= &t2;
        square_assign_multi(&mut t0, 8);
        t0 *= &t3;
        square_assign_multi(&mut t0, 8);
        t0 *= &t2;
        square_assign_multi(&mut t0, 8);
        t0 *= &t2;
        square_assign_multi(&mut t0, 5);
        t0 *= &t1;
        square_assign_multi(&mut t0, 5);
        t0 *= &t1;

        CtOption::new(t0, !self.ct_eq(&Self::zero()))
    }

    #[inline(always)]
    const fn montgomery_reduce(
        r0: u64,
        r1: u64,
        r2: u64,
        r3: u64,
        r4: u64,
        r5: u64,
        r6: u64,
        r7: u64,
    ) -> Self {
        // The Montgomery reduction here is based on Algorithm 14.32 in
        // Handbook of Applied Cryptography
        // <http://cacr.uwaterloo.ca/hac/about/chap14.pdf>.

        let k = r0.wrapping_mul(INV);
        let (_, carry) = mac(r0, k, MODULUS.0[0], 0);
        let (r1, carry) = mac(r1, k, MODULUS.0[1], carry);
        let (r2, carry) = mac(r2, k, MODULUS.0[2], carry);
        let (r3, carry) = mac(r3, k, MODULUS.0[3], carry);
        let (r4, carry2) = adc(r4, 0, carry);

        let k = r1.wrapping_mul(INV);
        let (_, carry) = mac(r1, k, MODULUS.0[0], 0);
        let (r2, carry) = mac(r2, k, MODULUS.0[1], carry);
        let (r3, carry) = mac(r3, k, MODULUS.0[2], carry);
        let (r4, carry) = mac(r4, k, MODULUS.0[3], carry);
        let (r5, carry2) = adc(r5, carry2, carry);

        let k = r2.wrapping_mul(INV);
        let (_, carry) = mac(r2, k, MODULUS.0[0], 0);
        let (r3, carry) = mac(r3, k, MODULUS.0[1], carry);
        let (r4, carry) = mac(r4, k, MODULUS.0[2], carry);
        let (r5, carry) = mac(r5, k, MODULUS.0[3], carry);
        let (r6, carry2) = adc(r6, carry2, carry);

        let k = r3.wrapping_mul(INV);
        let (_, carry) = mac(r3, k, MODULUS.0[0], 0);
        let (r4, carry) = mac(r4, k, MODULUS.0[1], carry);
        let (r5, carry) = mac(r5, k, MODULUS.0[2], carry);
        let (r6, carry) = mac(r6, k, MODULUS.0[3], carry);
        let (r7, _) = adc(r7, carry2, carry);

        // Result may be within MODULUS of the correct value
        (&Scalar([r4, r5, r6, r7])).sub(&MODULUS)
    }

    /// Multiplies `rhs` by `self`, returning the result.
    #[inline]
    pub const fn mul(&self, rhs: &Self) -> Self {
        // Schoolbook multiplication

        let (r0, carry) = mac(0, self.0[0], rhs.0[0], 0);
        let (r1, carry) = mac(0, self.0[0], rhs.0[1], carry);
        let (r2, carry) = mac(0, self.0[0], rhs.0[2], carry);
        let (r3, r4) = mac(0, self.0[0], rhs.0[3], carry);

        let (r1, carry) = mac(r1, self.0[1], rhs.0[0], 0);
        let (r2, carry) = mac(r2, self.0[1], rhs.0[1], carry);
        let (r3, carry) = mac(r3, self.0[1], rhs.0[2], carry);
        let (r4, r5) = mac(r4, self.0[1], rhs.0[3], carry);

        let (r2, carry) = mac(r2, self.0[2], rhs.0[0], 0);
        let (r3, carry) = mac(r3, self.0[2], rhs.0[1], carry);
        let (r4, carry) = mac(r4, self.0[2], rhs.0[2], carry);
        let (r5, r6) = mac(r5, self.0[2], rhs.0[3], carry);

        let (r3, carry) = mac(r3, self.0[3], rhs.0[0], 0);
        let (r4, carry) = mac(r4, self.0[3], rhs.0[1], carry);
        let (r5, carry) = mac(r5, self.0[3], rhs.0[2], carry);
        let (r6, r7) = mac(r6, self.0[3], rhs.0[3], carry);

        Scalar::montgomery_reduce(r0, r1, r2, r3, r4, r5, r6, r7)
    }

    /// Subtracts `rhs` from `self`, returning the result.
    #[inline]
    pub const fn sub(&self, rhs: &Self) -> Self {
        let (d0, borrow) = sbb(self.0[0], rhs.0[0], 0);
        let (d1, borrow) = sbb(self.0[1], rhs.0[1], borrow);
        let (d2, borrow) = sbb(self.0[2], rhs.0[2], borrow);
        let (d3, borrow) = sbb(self.0[3], rhs.0[3], borrow);

        // If underflow occurred on the final limb, borrow = 0xfff...fff, otherwise
        // borrow = 0x000...000. Thus, we use it as a mask to conditionally add the modulus.
        let (d0, carry) = adc(d0, MODULUS.0[0] & borrow, 0);
        let (d1, carry) = adc(d1, MODULUS.0[1] & borrow, carry);
        let (d2, carry) = adc(d2, MODULUS.0[2] & borrow, carry);
        let (d3, _) = adc(d3, MODULUS.0[3] & borrow, carry);

        Scalar([d0, d1, d2, d3])
    }

    /// Adds `rhs` to `self`, returning the result.
    #[inline]
    pub const fn add(&self, rhs: &Self) -> Self {
        let (d0, carry) = adc(self.0[0], rhs.0[0], 0);
        let (d1, carry) = adc(self.0[1], rhs.0[1], carry);
        let (d2, carry) = adc(self.0[2], rhs.0[2], carry);
        let (d3, _) = adc(self.0[3], rhs.0[3], carry);

        // Attempt to subtract the modulus, to ensure the value
        // is smaller than the modulus.
        (&Scalar([d0, d1, d2, d3])).sub(&MODULUS)
    }

    /// Negates `self`.
    #[inline]
    pub const fn neg(&self) -> Self {
        // Subtract `self` from `MODULUS` to negate. Ignore the final
        // borrow because it cannot underflow; self is guaranteed to
        // be in the field.
        let (d0, borrow) = sbb(MODULUS.0[0], self.0[0], 0);
        let (d1, borrow) = sbb(MODULUS.0[1], self.0[1], borrow);
        let (d2, borrow) = sbb(MODULUS.0[2], self.0[2], borrow);
        let (d3, _) = sbb(MODULUS.0[3], self.0[3], borrow);

        // `tmp` could be `MODULUS` if `self` was zero. Create a mask that is
        // zero if `self` was zero, and `u64::max_value()` if self was nonzero.
        let mask = (((self.0[0] | self.0[1] | self.0[2] | self.0[3]) == 0) as u64).wrapping_sub(1);

        Scalar([d0 & mask, d1 & mask, d2 & mask, d3 & mask])
    }
}

impl From<Scalar> for [u8; 32] {
    fn from(value: Scalar) -> [u8; 32] {
        value.to_bytes()
    }
}

impl<'a> From<&'a Scalar> for [u8; 32] {
    fn from(value: &'a Scalar) -> [u8; 32] {
        value.to_bytes()
    }
}

impl Field for Scalar {
    fn random(mut rng: impl RngCore) -> Self {
        let mut buf = [0; 64];
        rng.fill_bytes(&mut buf);
        Self::from_bytes_wide(&buf)
    }

    fn zero() -> Self {
        Self::zero()
    }

    fn one() -> Self {
        Self::one()
    }

    #[must_use]
    fn square(&self) -> Self {
        self.square()
    }

    #[must_use]
    fn double(&self) -> Self {
        self.double()
    }

    fn invert(&self) -> CtOption<Self> {
        self.invert()
    }

    fn sqrt(&self) -> CtOption<Self> {
        self.sqrt()
    }
}

impl PrimeField for Scalar {
    type Repr = [u8; 32];

    fn from_repr(r: Self::Repr) -> CtOption<Self> {
        Self::from_bytes(&r)
    }

    fn to_repr(&self) -> Self::Repr {
        self.to_bytes()
    }

    fn is_odd(&self) -> Choice {
        Choice::from(self.to_bytes()[0] & 1)
    }

    const NUM_BITS: u32 = MODULUS_BITS;
    const CAPACITY: u32 = Self::NUM_BITS - 1;

    fn multiplicative_generator() -> Self {
        GENERATOR
    }

    const S: u32 = S;

    fn root_of_unity() -> Self {
        ROOT_OF_UNITY
    }
}

#[cfg(all(feature = "bits", not(target_pointer_width = "64")))]
type ReprBits = [u32; 8];

#[cfg(all(feature = "bits", target_pointer_width = "64"))]
type ReprBits = [u64; 4];

#[cfg(feature = "bits")]
impl PrimeFieldBits for Scalar {
    type ReprBits = ReprBits;

    fn to_le_bits(&self) -> FieldBits<Self::ReprBits> {
        let bytes = self.to_bytes();

        #[cfg(not(target_pointer_width = "64"))]
        let limbs = [
            u32::from_le_bytes(bytes[0..4].try_into().unwrap()),
            u32::from_le_bytes(bytes[4..8].try_into().unwrap()),
            u32::from_le_bytes(bytes[8..12].try_into().unwrap()),
            u32::from_le_bytes(bytes[12..16].try_into().unwrap()),
            u32::from_le_bytes(bytes[16..20].try_into().unwrap()),
            u32::from_le_bytes(bytes[20..24].try_into().unwrap()),
            u32::from_le_bytes(bytes[24..28].try_into().unwrap()),
            u32::from_le_bytes(bytes[28..32].try_into().unwrap()),
        ];

        #[cfg(target_pointer_width = "64")]
        let limbs = [
            u64::from_le_bytes(bytes[0..8].try_into().unwrap()),
            u64::from_le_bytes(bytes[8..16].try_into().unwrap()),
            u64::from_le_bytes(bytes[16..24].try_into().unwrap()),
            u64::from_le_bytes(bytes[24..32].try_into().unwrap()),
        ];

        FieldBits::new(limbs)
    }

    fn char_le_bits() -> FieldBits<Self::ReprBits> {
        #[cfg(not(target_pointer_width = "64"))]
        {
            FieldBits::new(MODULUS_LIMBS_32)
        }

        #[cfg(target_pointer_width = "64")]
        FieldBits::new(MODULUS.0)
    }
}

impl<T> core::iter::Sum<T> for Scalar
where
    T: core::borrow::Borrow<Scalar>,
{
    fn sum<I>(iter: I) -> Self
    where
        I: Iterator<Item = T>,
    {
        iter.fold(Self::zero(), |acc, item| acc + item.borrow())
    }
}

#[cfg(feature = "serde")]
mod serde_support {
    use super::{fmt, Scalar};

    use serde::de::Visitor;
    use serde::{self, Deserialize, Deserializer, Serialize, Serializer};
    impl Serialize for Scalar {
        fn serialize<S>(&self, serializer: S) -> Result<S::Ok, S::Error>
        where
            S: Serializer,
        {
            use serde::ser::SerializeTuple;
            let mut tup = serializer.serialize_tuple(32)?;
            for byte in self.to_bytes().iter() {
                tup.serialize_element(byte)?;
            }
            tup.end()
        }
    }

    impl<'de> Deserialize<'de> for Scalar {
        fn deserialize<D>(deserializer: D) -> Result<Self, D::Error>
        where
            D: Deserializer<'de>,
        {
            struct ScalarVisitor;

            impl<'de> Visitor<'de> for ScalarVisitor {
                type Value = Scalar;

                fn expecting(&self, formatter: &mut fmt::Formatter) -> fmt::Result {
                    formatter.write_str("a 32-byte canonical bls12_381 scalar")
                }

                fn visit_seq<A>(self, mut seq: A) -> Result<Scalar, A::Error>
                where
                    A: serde::de::SeqAccess<'de>,
                {
                    let mut bytes = [0u8; 32];
                    for i in 0..32 {
                        bytes[i] = seq.next_element()?.ok_or_else(|| {
                            serde::de::Error::invalid_length(i, &"expected 32 bytes")
                        })?;
                    }

                    let res = Scalar::from_bytes(&bytes);
                    if res.is_some().into() {
                        Ok(res.unwrap())
                    } else {
                        Err(serde::de::Error::custom(
                            &"scalar was not canonically encoded",
                        ))
                    }
                }
            }

            deserializer.deserialize_tuple(32, ScalarVisitor)
        }
    }
}

#[cfg(feature = "serde")]
pub use self::serde_support::*;

#[test]
fn test_inv() {
    // Compute -(q^{-1} mod 2^64) mod 2^64 by exponentiating
    // by totient(2**64) - 1

    let mut inv = 1u64;
    for _ in 0..63 {
        inv = inv.wrapping_mul(inv);
        inv = inv.wrapping_mul(MODULUS.0[0]);
    }
    inv = inv.wrapping_neg();

    assert_eq!(inv, INV);
}

#[cfg(feature = "std")]
#[test]
fn test_debug() {
    assert_eq!(
        format!("{:?}", Scalar::zero()),
        "0x0000000000000000000000000000000000000000000000000000000000000000"
    );
    assert_eq!(
        format!("{:?}", Scalar::one()),
        "0x0000000000000000000000000000000000000000000000000000000000000001"
    );
    assert_eq!(
        format!("{:?}", R2),
        "0x1824b159acc5056f998c4fefecbc4ff55884b7fa0003480200000001fffffffe"
    );
}

#[test]
fn test_equality() {
    assert_eq!(Scalar::zero(), Scalar::zero());
    assert_eq!(Scalar::one(), Scalar::one());
    assert_eq!(R2, R2);

    assert!(Scalar::zero() != Scalar::one());
    assert!(Scalar::one() != R2);
}

#[test]
fn test_to_bytes() {
    assert_eq!(
        Scalar::zero().to_bytes(),
        [
            0, 0, 0, 0, 0, 0, 0, 0, 0, 0, 0, 0, 0, 0, 0, 0, 0, 0, 0, 0, 0, 0, 0, 0, 0, 0, 0, 0, 0,
            0, 0, 0
        ]
    );

    assert_eq!(
        Scalar::one().to_bytes(),
        [
            1, 0, 0, 0, 0, 0, 0, 0, 0, 0, 0, 0, 0, 0, 0, 0, 0, 0, 0, 0, 0, 0, 0, 0, 0, 0, 0, 0, 0,
            0, 0, 0
        ]
    );

    assert_eq!(
        R2.to_bytes(),
        [
            254, 255, 255, 255, 1, 0, 0, 0, 2, 72, 3, 0, 250, 183, 132, 88, 245, 79, 188, 236, 239,
            79, 140, 153, 111, 5, 197, 172, 89, 177, 36, 24
        ]
    );

    assert_eq!(
        (-&Scalar::one()).to_bytes(),
        [
            0, 0, 0, 0, 255, 255, 255, 255, 254, 91, 254, 255, 2, 164, 189, 83, 5, 216, 161, 9, 8,
            216, 57, 51, 72, 125, 157, 41, 83, 167, 237, 115
        ]
    );
}

#[test]
fn test_from_bytes() {
    assert_eq!(
        Scalar::from_bytes(&[
            0, 0, 0, 0, 0, 0, 0, 0, 0, 0, 0, 0, 0, 0, 0, 0, 0, 0, 0, 0, 0, 0, 0, 0, 0, 0, 0, 0, 0,
            0, 0, 0
        ])
        .unwrap(),
        Scalar::zero()
    );

    assert_eq!(
        Scalar::from_bytes(&[
            1, 0, 0, 0, 0, 0, 0, 0, 0, 0, 0, 0, 0, 0, 0, 0, 0, 0, 0, 0, 0, 0, 0, 0, 0, 0, 0, 0, 0,
            0, 0, 0
        ])
        .unwrap(),
        Scalar::one()
    );

    assert_eq!(
        Scalar::from_bytes(&[
            254, 255, 255, 255, 1, 0, 0, 0, 2, 72, 3, 0, 250, 183, 132, 88, 245, 79, 188, 236, 239,
            79, 140, 153, 111, 5, 197, 172, 89, 177, 36, 24
        ])
        .unwrap(),
        R2
    );

    // -1 should work
    assert!(bool::from(
        Scalar::from_bytes(&[
            0, 0, 0, 0, 255, 255, 255, 255, 254, 91, 254, 255, 2, 164, 189, 83, 5, 216, 161, 9, 8,
            216, 57, 51, 72, 125, 157, 41, 83, 167, 237, 115
        ])
        .is_some()
    ));

    // modulus is invalid
    assert!(bool::from(
        Scalar::from_bytes(&[
            1, 0, 0, 0, 255, 255, 255, 255, 254, 91, 254, 255, 2, 164, 189, 83, 5, 216, 161, 9, 8,
            216, 57, 51, 72, 125, 157, 41, 83, 167, 237, 115
        ])
        .is_none()
    ));

    // Anything larger than the modulus is invalid
    assert!(bool::from(
        Scalar::from_bytes(&[
            2, 0, 0, 0, 255, 255, 255, 255, 254, 91, 254, 255, 2, 164, 189, 83, 5, 216, 161, 9, 8,
            216, 57, 51, 72, 125, 157, 41, 83, 167, 237, 115
        ])
        .is_none()
    ));
    assert!(bool::from(
        Scalar::from_bytes(&[
            1, 0, 0, 0, 255, 255, 255, 255, 254, 91, 254, 255, 2, 164, 189, 83, 5, 216, 161, 9, 8,
            216, 58, 51, 72, 125, 157, 41, 83, 167, 237, 115
        ])
        .is_none()
    ));
    assert!(bool::from(
        Scalar::from_bytes(&[
            1, 0, 0, 0, 255, 255, 255, 255, 254, 91, 254, 255, 2, 164, 189, 83, 5, 216, 161, 9, 8,
            216, 57, 51, 72, 125, 157, 41, 83, 167, 237, 116
        ])
        .is_none()
    ));
}

#[test]
fn test_from_u512_zero() {
    assert_eq!(
        Scalar::zero(),
        Scalar::from_u512([
            MODULUS.0[0],
            MODULUS.0[1],
            MODULUS.0[2],
            MODULUS.0[3],
            0,
            0,
            0,
            0
        ])
    );
}

#[test]
fn test_from_u512_r() {
    assert_eq!(R, Scalar::from_u512([1, 0, 0, 0, 0, 0, 0, 0]));
}

#[test]
fn test_from_u512_r2() {
    assert_eq!(R2, Scalar::from_u512([0, 0, 0, 0, 1, 0, 0, 0]));
}

#[test]
fn test_from_u512_max() {
    let max_u64 = 0xffff_ffff_ffff_ffff;
    assert_eq!(
        R3 - R,
        Scalar::from_u512([max_u64, max_u64, max_u64, max_u64, max_u64, max_u64, max_u64, max_u64])
    );
}

#[test]
fn test_from_bytes_wide_r2() {
    assert_eq!(
        R2,
        Scalar::from_bytes_wide(&[
            254, 255, 255, 255, 1, 0, 0, 0, 2, 72, 3, 0, 250, 183, 132, 88, 245, 79, 188, 236, 239,
            79, 140, 153, 111, 5, 197, 172, 89, 177, 36, 24, 0, 0, 0, 0, 0, 0, 0, 0, 0, 0, 0, 0, 0,
            0, 0, 0, 0, 0, 0, 0, 0, 0, 0, 0, 0, 0, 0, 0, 0, 0, 0, 0,
        ])
    );
}

#[test]
fn test_from_bytes_wide_negative_one() {
    assert_eq!(
        -&Scalar::one(),
        Scalar::from_bytes_wide(&[
            0, 0, 0, 0, 255, 255, 255, 255, 254, 91, 254, 255, 2, 164, 189, 83, 5, 216, 161, 9, 8,
            216, 57, 51, 72, 125, 157, 41, 83, 167, 237, 115, 0, 0, 0, 0, 0, 0, 0, 0, 0, 0, 0, 0,
            0, 0, 0, 0, 0, 0, 0, 0, 0, 0, 0, 0, 0, 0, 0, 0, 0, 0, 0, 0,
        ])
    );
}

#[test]
fn test_from_bytes_wide_maximum() {
    assert_eq!(
        Scalar([
            0xc62c_1805_439b_73b1,
            0xc2b9_551e_8ced_218e,
            0xda44_ec81_daf9_a422,
            0x5605_aa60_1c16_2e79,
        ]),
        Scalar::from_bytes_wide(&[0xff; 64])
    );
}

#[test]
fn test_zero() {
    assert_eq!(Scalar::zero(), -&Scalar::zero());
    assert_eq!(Scalar::zero(), Scalar::zero() + Scalar::zero());
    assert_eq!(Scalar::zero(), Scalar::zero() - Scalar::zero());
    assert_eq!(Scalar::zero(), Scalar::zero() * Scalar::zero());
}

#[cfg(test)]
const LARGEST: Scalar = Scalar([
    0xffff_ffff_0000_0000,
    0x53bd_a402_fffe_5bfe,
    0x3339_d808_09a1_d805,
    0x73ed_a753_299d_7d48,
]);

#[test]
fn test_addition() {
    let mut tmp = LARGEST;
    tmp += &LARGEST;

    assert_eq!(
        tmp,
        Scalar([
            0xffff_fffe_ffff_ffff,
            0x53bd_a402_fffe_5bfe,
            0x3339_d808_09a1_d805,
            0x73ed_a753_299d_7d48,
        ])
    );

    let mut tmp = LARGEST;
    tmp += &Scalar([1, 0, 0, 0]);

    assert_eq!(tmp, Scalar::zero());
}

#[test]
fn test_negation() {
    let tmp = -&LARGEST;

    assert_eq!(tmp, Scalar([1, 0, 0, 0]));

    let tmp = -&Scalar::zero();
    assert_eq!(tmp, Scalar::zero());
    let tmp = -&Scalar([1, 0, 0, 0]);
    assert_eq!(tmp, LARGEST);
}

#[test]
fn test_subtraction() {
    let mut tmp = LARGEST;
    tmp -= &LARGEST;

    assert_eq!(tmp, Scalar::zero());

    let mut tmp = Scalar::zero();
    tmp -= &LARGEST;

    let mut tmp2 = MODULUS;
    tmp2 -= &LARGEST;

    assert_eq!(tmp, tmp2);
}

#[test]
fn test_multiplication() {
    let mut cur = LARGEST;

    for _ in 0..100 {
        let mut tmp = cur;
        tmp *= &cur;

        let mut tmp2 = Scalar::zero();
        for b in cur
            .to_bytes()
            .iter()
            .rev()
            .flat_map(|byte| (0..8).rev().map(move |i| ((byte >> i) & 1u8) == 1u8))
        {
            let tmp3 = tmp2;
            tmp2.add_assign(&tmp3);

            if b {
                tmp2.add_assign(&cur);
            }
        }

        assert_eq!(tmp, tmp2);

        cur.add_assign(&LARGEST);
    }
}

#[test]
fn test_squaring() {
    let mut cur = LARGEST;

    for _ in 0..100 {
        let mut tmp = cur;
        tmp = tmp.square();

        let mut tmp2 = Scalar::zero();
        for b in cur
            .to_bytes()
            .iter()
            .rev()
            .flat_map(|byte| (0..8).rev().map(move |i| ((byte >> i) & 1u8) == 1u8))
        {
            let tmp3 = tmp2;
            tmp2.add_assign(&tmp3);

            if b {
                tmp2.add_assign(&cur);
            }
        }

        assert_eq!(tmp, tmp2);

        cur.add_assign(&LARGEST);
    }
}

#[test]
fn test_inversion() {
    assert!(bool::from(Scalar::zero().invert().is_none()));
    assert_eq!(Scalar::one().invert().unwrap(), Scalar::one());
    assert_eq!((-&Scalar::one()).invert().unwrap(), -&Scalar::one());

    let mut tmp = R2;

    for _ in 0..100 {
        let mut tmp2 = tmp.invert().unwrap();
        tmp2.mul_assign(&tmp);

        assert_eq!(tmp2, Scalar::one());

        tmp.add_assign(&R2);
    }
}

#[test]
fn test_invert_is_pow() {
    let q_minus_2 = [
        0xffff_fffe_ffff_ffff,
        0x53bd_a402_fffe_5bfe,
        0x3339_d808_09a1_d805,
        0x73ed_a753_299d_7d48,
    ];

    let mut r1 = R;
    let mut r2 = R;
    let mut r3 = R;

    for _ in 0..100 {
        r1 = r1.invert().unwrap();
        r2 = r2.pow_vartime(&q_minus_2);
        r3 = r3.pow(&q_minus_2);

        assert_eq!(r1, r2);
        assert_eq!(r2, r3);
        // Add R so we check something different next time around
        r1.add_assign(&R);
        r2 = r1;
        r3 = r1;
    }
}

#[test]
fn test_sqrt() {
    {
        assert_eq!(Scalar::zero().sqrt().unwrap(), Scalar::zero());
    }

    let mut square = Scalar([
        0x46cd_85a5_f273_077e,
        0x1d30_c47d_d68f_c735,
        0x77f6_56f6_0bec_a0eb,
        0x494a_a01b_df32_468d,
    ]);

    let mut none_count = 0;

    for _ in 0..100 {
        let square_root = square.sqrt();
        if bool::from(square_root.is_none()) {
            none_count += 1;
        } else {
            assert_eq!(square_root.unwrap() * square_root.unwrap(), square);
        }
        square -= Scalar::one();
    }

    assert_eq!(49, none_count);
}

#[test]
fn test_from_raw() {
    assert_eq!(
        Scalar::from_raw([
            0x0001_ffff_fffd,
            0x5884_b7fa_0003_4802,
            0x998c_4fef_ecbc_4ff5,
            0x1824_b159_acc5_056f,
        ]),
        Scalar::from_raw([0xffff_ffff_ffff_ffff; 4])
    );

    assert_eq!(Scalar::from_raw(MODULUS.0), Scalar::zero());

    assert_eq!(Scalar::from_raw([1, 0, 0, 0]), R);
}

#[test]
fn test_double() {
    let a = Scalar::from_raw([
        0x1fff_3231_233f_fffd,
        0x4884_b7fa_0003_4802,
        0x998c_4fef_ecbc_4ff3,
        0x1824_b159_acc5_0562,
    ]);

    assert_eq!(a.double(), a + a);
}

<<<<<<< HEAD
#[test]
#[cfg(feature = "serde")]
fn test_serde_serialization() {
    use serde_test::{assert_tokens, Token};

    let s = R;
    let raw_bytes = s.to_bytes();

    let expected_tokens = std::iter::once(Token::Tuple { len: 32 })
        .chain(raw_bytes.iter().map(|&b| Token::U8(b)))
        .chain(std::iter::once(Token::TupleEnd))
        .collect::<alloc::vec::Vec<_>>();

    assert_tokens(&s, &expected_tokens)
=======
#[cfg(feature = "zeroize")]
#[test]
fn test_zeroize() {
    use zeroize::Zeroize;

    let mut a = Scalar::from_raw([
        0x1fff_3231_233f_fffd,
        0x4884_b7fa_0003_4802,
        0x998c_4fef_ecbc_4ff3,
        0x1824_b159_acc5_0562,
    ]);
    a.zeroize();
    assert!(bool::from(a.is_zero()));
>>>>>>> 34dab74a
}<|MERGE_RESOLUTION|>--- conflicted
+++ resolved
@@ -1295,7 +1295,6 @@
     assert_eq!(a.double(), a + a);
 }
 
-<<<<<<< HEAD
 #[test]
 #[cfg(feature = "serde")]
 fn test_serde_serialization() {
@@ -1310,7 +1309,8 @@
         .collect::<alloc::vec::Vec<_>>();
 
     assert_tokens(&s, &expected_tokens)
-=======
+}
+
 #[cfg(feature = "zeroize")]
 #[test]
 fn test_zeroize() {
@@ -1324,5 +1324,4 @@
     ]);
     a.zeroize();
     assert!(bool::from(a.is_zero()));
->>>>>>> 34dab74a
 }