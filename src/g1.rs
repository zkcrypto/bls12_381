//! This module provides an implementation of the $\mathbb{G}_1$ group of BLS12-381.

use core::borrow::Borrow;
use core::fmt;
use core::iter::Sum;
use core::ops::{Add, AddAssign, Mul, MulAssign, Neg, Sub, SubAssign};
use group::{
    prime::{PrimeCurve, PrimeCurveAffine, PrimeGroup},
    Curve, Group, GroupEncoding, UncompressedEncoding,
};
use rand_core::RngCore;
use subtle::{Choice, ConditionallySelectable, ConstantTimeEq, CtOption};

#[cfg(feature = "alloc")]
use group::WnafGroup;

use crate::fp::Fp;
use crate::Scalar;

/// This is an element of $\mathbb{G}_1$ represented in the affine coordinate space.
/// It is ideal to keep elements in this representation to reduce memory usage and
/// improve performance through the use of mixed curve model arithmetic.
///
/// Values of `G1Affine` are guaranteed to be in the $q$-order subgroup unless an
/// "unchecked" API was misused.
#[cfg_attr(docsrs, doc(cfg(feature = "groups")))]
#[derive(Copy, Clone, Debug)]
pub struct G1Affine {
    pub(crate) x: Fp,
    pub(crate) y: Fp,
    infinity: Choice,
}

impl Default for G1Affine {
    fn default() -> G1Affine {
        G1Affine::identity()
    }
}

#[cfg(feature = "zeroize")]
impl zeroize::DefaultIsZeroes for G1Affine {}

impl fmt::Display for G1Affine {
    fn fmt(&self, f: &mut fmt::Formatter) -> fmt::Result {
        write!(f, "{:?}", self)
    }
}

impl<'a> From<&'a G1Projective> for G1Affine {
    fn from(p: &'a G1Projective) -> G1Affine {
        let zinv = p.z.invert().unwrap_or(Fp::zero());
        let x = p.x * zinv;
        let y = p.y * zinv;

        let tmp = G1Affine {
            x,
            y,
            infinity: Choice::from(0u8),
        };

        G1Affine::conditional_select(&tmp, &G1Affine::identity(), zinv.is_zero())
    }
}

impl From<G1Projective> for G1Affine {
    fn from(p: G1Projective) -> G1Affine {
        G1Affine::from(&p)
    }
}

impl ConstantTimeEq for G1Affine {
    fn ct_eq(&self, other: &Self) -> Choice {
        // The only cases in which two points are equal are
        // 1. infinity is set on both
        // 2. infinity is not set on both, and their coordinates are equal

        (self.infinity & other.infinity)
            | ((!self.infinity)
                & (!other.infinity)
                & self.x.ct_eq(&other.x)
                & self.y.ct_eq(&other.y))
    }
}

impl ConditionallySelectable for G1Affine {
    fn conditional_select(a: &Self, b: &Self, choice: Choice) -> Self {
        G1Affine {
            x: Fp::conditional_select(&a.x, &b.x, choice),
            y: Fp::conditional_select(&a.y, &b.y, choice),
            infinity: Choice::conditional_select(&a.infinity, &b.infinity, choice),
        }
    }
}

impl Eq for G1Affine {}
impl PartialEq for G1Affine {
    #[inline]
    fn eq(&self, other: &Self) -> bool {
        bool::from(self.ct_eq(other))
    }
}

impl<'a> Neg for &'a G1Affine {
    type Output = G1Affine;

    #[inline]
    fn neg(self) -> G1Affine {
        G1Affine {
            x: self.x,
            y: Fp::conditional_select(&-self.y, &Fp::one(), self.infinity),
            infinity: self.infinity,
        }
    }
}

impl Neg for G1Affine {
    type Output = G1Affine;

    #[inline]
    fn neg(self) -> G1Affine {
        -&self
    }
}

impl<'a, 'b> Add<&'b G1Projective> for &'a G1Affine {
    type Output = G1Projective;

    #[inline]
    fn add(self, rhs: &'b G1Projective) -> G1Projective {
        rhs.add_mixed(self)
    }
}

impl<'a, 'b> Add<&'b G1Affine> for &'a G1Projective {
    type Output = G1Projective;

    #[inline]
    fn add(self, rhs: &'b G1Affine) -> G1Projective {
        self.add_mixed(rhs)
    }
}

impl<'a, 'b> Sub<&'b G1Projective> for &'a G1Affine {
    type Output = G1Projective;

    #[inline]
    fn sub(self, rhs: &'b G1Projective) -> G1Projective {
        self + (-rhs)
    }
}

impl<'a, 'b> Sub<&'b G1Affine> for &'a G1Projective {
    type Output = G1Projective;

    #[inline]
    fn sub(self, rhs: &'b G1Affine) -> G1Projective {
        self + (-rhs)
    }
}

impl<T> Sum<T> for G1Projective
where
    T: Borrow<G1Projective>,
{
    fn sum<I>(iter: I) -> Self
    where
        I: Iterator<Item = T>,
    {
        iter.fold(Self::identity(), |acc, item| acc + item.borrow())
    }
}

impl_binops_additive!(G1Projective, G1Affine);
impl_binops_additive_specify_output!(G1Affine, G1Projective, G1Projective);

const B: Fp = Fp::from_raw_unchecked([
    0xaa27_0000_000c_fff3,
    0x53cc_0032_fc34_000a,
    0x478f_e97a_6b0a_807f,
    0xb1d3_7ebe_e6ba_24d7,
    0x8ec9_733b_bf78_ab2f,
    0x09d6_4551_3d83_de7e,
]);

impl G1Affine {
    /// Returns the identity of the group: the point at infinity.
    pub fn identity() -> G1Affine {
        G1Affine {
            x: Fp::zero(),
            y: Fp::one(),
            infinity: Choice::from(1u8),
        }
    }

    /// Returns a fixed generator of the group. See [`notes::design`](notes/design/index.html#fixed-generators)
    /// for how this generator is chosen.
    pub fn generator() -> G1Affine {
        G1Affine {
            x: Fp::from_raw_unchecked([
                0x5cb3_8790_fd53_0c16,
                0x7817_fc67_9976_fff5,
                0x154f_95c7_143b_a1c1,
                0xf0ae_6acd_f3d0_e747,
                0xedce_6ecc_21db_f440,
                0x1201_7741_9e0b_fb75,
            ]),
            y: Fp::from_raw_unchecked([
                0xbaac_93d5_0ce7_2271,
                0x8c22_631a_7918_fd8e,
                0xdd59_5f13_5707_25ce,
                0x51ac_5829_5040_5194,
                0x0e1c_8c3f_ad00_59c0,
                0x0bbc_3efc_5008_a26a,
            ]),
            infinity: Choice::from(0u8),
        }
    }

    /// Serializes this element into compressed form. See [`notes::serialization`](crate::notes::serialization)
    /// for details about how group elements are serialized.
    pub fn to_compressed(&self) -> [u8; 48] {
        // Strictly speaking, self.x is zero already when self.infinity is true, but
        // to guard against implementation mistakes we do not assume this.
        let mut res = Fp::conditional_select(&self.x, &Fp::zero(), self.infinity).to_bytes();

        // This point is in compressed form, so we set the most significant bit.
        res[0] |= 1u8 << 7;

        // Is this point at infinity? If so, set the second-most significant bit.
        res[0] |= u8::conditional_select(&0u8, &(1u8 << 6), self.infinity);

        // Is the y-coordinate the lexicographically largest of the two associated with the
        // x-coordinate? If so, set the third-most significant bit so long as this is not
        // the point at infinity.
        res[0] |= u8::conditional_select(
            &0u8,
            &(1u8 << 5),
            (!self.infinity) & self.y.lexicographically_largest(),
        );

        res
    }

    /// Serializes this element into uncompressed form. See [`notes::serialization`](crate::notes::serialization)
    /// for details about how group elements are serialized.
    pub fn to_uncompressed(&self) -> [u8; 96] {
        let mut res = [0; 96];

        res[0..48].copy_from_slice(
            &Fp::conditional_select(&self.x, &Fp::zero(), self.infinity).to_bytes()[..],
        );
        res[48..96].copy_from_slice(
            &Fp::conditional_select(&self.y, &Fp::zero(), self.infinity).to_bytes()[..],
        );

        // Is this point at infinity? If so, set the second-most significant bit.
        res[0] |= u8::conditional_select(&0u8, &(1u8 << 6), self.infinity);

        res
    }

    /// Attempts to deserialize an uncompressed element. See [`notes::serialization`](crate::notes::serialization)
    /// for details about how group elements are serialized.
    pub fn from_uncompressed(bytes: &[u8; 96]) -> CtOption<Self> {
        Self::from_uncompressed_unchecked(bytes)
            .and_then(|p| CtOption::new(p, p.is_on_curve() & p.is_torsion_free()))
    }

    /// Attempts to deserialize an uncompressed element, not checking if the
    /// element is on the curve and not checking if it is in the correct subgroup.
    /// **This is dangerous to call unless you trust the bytes you are reading; otherwise,
    /// API invariants may be broken.** Please consider using `from_uncompressed()` instead.
    pub fn from_uncompressed_unchecked(bytes: &[u8; 96]) -> CtOption<Self> {
        // Obtain the three flags from the start of the byte sequence
        let compression_flag_set = Choice::from((bytes[0] >> 7) & 1);
        let infinity_flag_set = Choice::from((bytes[0] >> 6) & 1);
        let sort_flag_set = Choice::from((bytes[0] >> 5) & 1);

        // Attempt to obtain the x-coordinate
        let x = {
            let mut tmp = [0; 48];
            tmp.copy_from_slice(&bytes[0..48]);

            // Mask away the flag bits
            tmp[0] &= 0b0001_1111;

            Fp::from_bytes(&tmp)
        };

        // Attempt to obtain the y-coordinate
        let y = {
            let mut tmp = [0; 48];
            tmp.copy_from_slice(&bytes[48..96]);

            Fp::from_bytes(&tmp)
        };

        x.and_then(|x| {
            y.and_then(|y| {
                // Create a point representing this value
                let p = G1Affine::conditional_select(
                    &G1Affine {
                        x,
                        y,
                        infinity: infinity_flag_set,
                    },
                    &G1Affine::identity(),
                    infinity_flag_set,
                );

                CtOption::new(
                    p,
                    // If the infinity flag is set, the x and y coordinates should have been zero.
                    ((!infinity_flag_set) | (infinity_flag_set & x.is_zero() & y.is_zero())) &
                    // The compression flag should not have been set, as this is an uncompressed element
                    (!compression_flag_set) &
                    // The sort flag should not have been set, as this is an uncompressed element
                    (!sort_flag_set),
                )
            })
        })
    }

    /// Attempts to deserialize a compressed element. See [`notes::serialization`](crate::notes::serialization)
    /// for details about how group elements are serialized.
    pub fn from_compressed(bytes: &[u8; 48]) -> CtOption<Self> {
        // We already know the point is on the curve because this is established
        // by the y-coordinate recovery procedure in from_compressed_unchecked().

        Self::from_compressed_unchecked(bytes).and_then(|p| CtOption::new(p, p.is_torsion_free()))
    }

    /// Attempts to deserialize an uncompressed element, not checking if the
    /// element is in the correct subgroup.
    /// **This is dangerous to call unless you trust the bytes you are reading; otherwise,
    /// API invariants may be broken.** Please consider using `from_compressed()` instead.
    pub fn from_compressed_unchecked(bytes: &[u8; 48]) -> CtOption<Self> {
        // Obtain the three flags from the start of the byte sequence
        let compression_flag_set = Choice::from((bytes[0] >> 7) & 1);
        let infinity_flag_set = Choice::from((bytes[0] >> 6) & 1);
        let sort_flag_set = Choice::from((bytes[0] >> 5) & 1);

        // Attempt to obtain the x-coordinate
        let x = {
            let mut tmp = [0; 48];
            tmp.copy_from_slice(&bytes[0..48]);

            // Mask away the flag bits
            tmp[0] &= 0b0001_1111;

            Fp::from_bytes(&tmp)
        };

        x.and_then(|x| {
            // If the infinity flag is set, return the value assuming
            // the x-coordinate is zero and the sort bit is not set.
            //
            // Otherwise, return a recovered point (assuming the correct
            // y-coordinate can be found) so long as the infinity flag
            // was not set.
            CtOption::new(
                G1Affine::identity(),
                infinity_flag_set & // Infinity flag should be set
                compression_flag_set & // Compression flag should be set
                (!sort_flag_set) & // Sort flag should not be set
                x.is_zero(), // The x-coordinate should be zero
            )
            .or_else(|| {
                // Recover a y-coordinate given x by y = sqrt(x^3 + 4)
                ((x.square() * x) + B).sqrt().and_then(|y| {
                    // Switch to the correct y-coordinate if necessary.
                    let y = Fp::conditional_select(
                        &y,
                        &-y,
                        y.lexicographically_largest() ^ sort_flag_set,
                    );

                    CtOption::new(
                        G1Affine {
                            x,
                            y,
                            infinity: infinity_flag_set,
                        },
                        (!infinity_flag_set) & // Infinity flag should not be set
                        compression_flag_set, // Compression flag should be set
                    )
                })
            })
        })
    }

    /// Returns true if this element is the identity (the point at infinity).
    #[inline]
    pub fn is_identity(&self) -> Choice {
        self.infinity
    }

    /// Returns true if this point is free of an $h$-torsion component, and so it
    /// exists within the $q$-order subgroup $\mathbb{G}_1$. This should always return true
    /// unless an "unchecked" API was used.
    pub fn is_torsion_free(&self) -> Choice {
        // Algorithm from Section 6 of https://eprint.iacr.org/2021/1130
        // Updated proof of correctness in https://eprint.iacr.org/2022/352
        //
        // Check that endomorphism_p(P) == -[x^2] P

        let minus_x_squared_times_p = G1Projective::from(self).mul_by_x().mul_by_x().neg();
        let endomorphism_p = endomorphism(self);
        minus_x_squared_times_p.ct_eq(&G1Projective::from(endomorphism_p))
    }

    /// Returns true if this point is on the curve. This should always return
    /// true unless an "unchecked" API was used.
    pub fn is_on_curve(&self) -> Choice {
        // y^2 - x^3 ?= 4
        (self.y.square() - (self.x.square() * self.x)).ct_eq(&B) | self.infinity
    }
}

/// A nontrivial third root of unity in Fp
pub const BETA: Fp = Fp::from_raw_unchecked([
    0x30f1_361b_798a_64e8,
    0xf3b8_ddab_7ece_5a2a,
    0x16a8_ca3a_c615_77f7,
    0xc26a_2ff8_74fd_029b,
    0x3636_b766_6070_1c6e,
    0x051b_a4ab_241b_6160,
]);

fn endomorphism(p: &G1Affine) -> G1Affine {
    // Endomorphism of the points on the curve.
    // endomorphism_p(x,y) = (BETA * x, y)
    // where BETA is a non-trivial cubic root of unity in Fq.
    let mut res = *p;
    res.x *= BETA;
    res
}

/// This is an element of $\mathbb{G}_1$ represented in the projective coordinate space.
#[cfg_attr(docsrs, doc(cfg(feature = "groups")))]
#[derive(Copy, Clone, Debug)]
pub struct G1Projective {
    pub(crate) x: Fp,
    pub(crate) y: Fp,
    pub(crate) z: Fp,
}

impl Default for G1Projective {
    fn default() -> G1Projective {
        G1Projective::identity()
    }
}

#[cfg(feature = "zeroize")]
impl zeroize::DefaultIsZeroes for G1Projective {}

impl fmt::Display for G1Projective {
    fn fmt(&self, f: &mut fmt::Formatter) -> fmt::Result {
        write!(f, "{:?}", self)
    }
}

impl<'a> From<&'a G1Affine> for G1Projective {
    fn from(p: &'a G1Affine) -> G1Projective {
        G1Projective {
            x: p.x,
            y: p.y,
            z: Fp::conditional_select(&Fp::one(), &Fp::zero(), p.infinity),
        }
    }
}

impl From<G1Affine> for G1Projective {
    fn from(p: G1Affine) -> G1Projective {
        G1Projective::from(&p)
    }
}

impl ConstantTimeEq for G1Projective {
    fn ct_eq(&self, other: &Self) -> Choice {
        // Is (xz, yz, z) equal to (x'z', y'z', z') when converted to affine?

        let x1 = self.x * other.z;
        let x2 = other.x * self.z;

        let y1 = self.y * other.z;
        let y2 = other.y * self.z;

        let self_is_zero = self.z.is_zero();
        let other_is_zero = other.z.is_zero();

        (self_is_zero & other_is_zero) // Both point at infinity
            | ((!self_is_zero) & (!other_is_zero) & x1.ct_eq(&x2) & y1.ct_eq(&y2))
        // Neither point at infinity, coordinates are the same
    }
}

impl ConditionallySelectable for G1Projective {
    fn conditional_select(a: &Self, b: &Self, choice: Choice) -> Self {
        G1Projective {
            x: Fp::conditional_select(&a.x, &b.x, choice),
            y: Fp::conditional_select(&a.y, &b.y, choice),
            z: Fp::conditional_select(&a.z, &b.z, choice),
        }
    }
}

impl Eq for G1Projective {}
impl PartialEq for G1Projective {
    #[inline]
    fn eq(&self, other: &Self) -> bool {
        bool::from(self.ct_eq(other))
    }
}

impl<'a> Neg for &'a G1Projective {
    type Output = G1Projective;

    #[inline]
    fn neg(self) -> G1Projective {
        G1Projective {
            x: self.x,
            y: -self.y,
            z: self.z,
        }
    }
}

impl Neg for G1Projective {
    type Output = G1Projective;

    #[inline]
    fn neg(self) -> G1Projective {
        -&self
    }
}

impl<'a, 'b> Add<&'b G1Projective> for &'a G1Projective {
    type Output = G1Projective;

    #[inline]
    fn add(self, rhs: &'b G1Projective) -> G1Projective {
        self.add(rhs)
    }
}

impl<'a, 'b> Sub<&'b G1Projective> for &'a G1Projective {
    type Output = G1Projective;

    #[inline]
    fn sub(self, rhs: &'b G1Projective) -> G1Projective {
        self + (-rhs)
    }
}

impl<'a, 'b> Mul<&'b Scalar> for &'a G1Projective {
    type Output = G1Projective;

    fn mul(self, other: &'b Scalar) -> Self::Output {
        self.multiply(&other.to_bytes())
    }
}

impl<'a, 'b> Mul<&'b Scalar> for &'a G1Affine {
    type Output = G1Projective;

    fn mul(self, other: &'b Scalar) -> Self::Output {
        G1Projective::from(self).multiply(&other.to_bytes())
    }
}

impl_binops_additive!(G1Projective, G1Projective);
impl_binops_multiplicative!(G1Projective, Scalar);
impl_binops_multiplicative_mixed!(G1Affine, Scalar, G1Projective);

#[inline(always)]
fn mul_by_3b(a: Fp) -> Fp {
    let a = a + a; // 2
    let a = a + a; // 4
    a + a + a // 12
}

impl G1Projective {
    /// Returns the identity of the group: the point at infinity.
    pub fn identity() -> G1Projective {
        G1Projective {
            x: Fp::zero(),
            y: Fp::one(),
            z: Fp::zero(),
        }
    }

    /// Returns a fixed generator of the group. See [`notes::design`](notes/design/index.html#fixed-generators)
    /// for how this generator is chosen.
    pub fn generator() -> G1Projective {
        G1Projective {
            x: Fp::from_raw_unchecked([
                0x5cb3_8790_fd53_0c16,
                0x7817_fc67_9976_fff5,
                0x154f_95c7_143b_a1c1,
                0xf0ae_6acd_f3d0_e747,
                0xedce_6ecc_21db_f440,
                0x1201_7741_9e0b_fb75,
            ]),
            y: Fp::from_raw_unchecked([
                0xbaac_93d5_0ce7_2271,
                0x8c22_631a_7918_fd8e,
                0xdd59_5f13_5707_25ce,
                0x51ac_5829_5040_5194,
                0x0e1c_8c3f_ad00_59c0,
                0x0bbc_3efc_5008_a26a,
            ]),
            z: Fp::one(),
        }
    }

    /// Computes the doubling of this point.
    pub fn double(&self) -> G1Projective {
        // Algorithm 9, https://eprint.iacr.org/2015/1060.pdf

        let t0 = self.y.square();
        let z3 = t0 + t0;
        let z3 = z3 + z3;
        let z3 = z3 + z3;
        let t1 = self.y * self.z;
        let t2 = self.z.square();
        let t2 = mul_by_3b(t2);
        let x3 = t2 * z3;
        let y3 = t0 + t2;
        let z3 = t1 * z3;
        let t1 = t2 + t2;
        let t2 = t1 + t2;
        let t0 = t0 - t2;
        let y3 = t0 * y3;
        let y3 = x3 + y3;
        let t1 = self.x * self.y;
        let x3 = t0 * t1;
        let x3 = x3 + x3;

        let tmp = G1Projective {
            x: x3,
            y: y3,
            z: z3,
        };

        G1Projective::conditional_select(&tmp, &G1Projective::identity(), self.is_identity())
    }

    /// Adds this point to another point.
    pub fn add(&self, rhs: &G1Projective) -> G1Projective {
        // Algorithm 7, https://eprint.iacr.org/2015/1060.pdf

        let t0 = self.x * rhs.x;
        let t1 = self.y * rhs.y;
        let t2 = self.z * rhs.z;
        let t3 = self.x + self.y;
        let t4 = rhs.x + rhs.y;
        let t3 = t3 * t4;
        let t4 = t0 + t1;
        let t3 = t3 - t4;
        let t4 = self.y + self.z;
        let x3 = rhs.y + rhs.z;
        let t4 = t4 * x3;
        let x3 = t1 + t2;
        let t4 = t4 - x3;
        let x3 = self.x + self.z;
        let y3 = rhs.x + rhs.z;
        let x3 = x3 * y3;
        let y3 = t0 + t2;
        let y3 = x3 - y3;
        let x3 = t0 + t0;
        let t0 = x3 + t0;
        let t2 = mul_by_3b(t2);
        let z3 = t1 + t2;
        let t1 = t1 - t2;
        let y3 = mul_by_3b(y3);
        let x3 = t4 * y3;
        let t2 = t3 * t1;
        let x3 = t2 - x3;
        let y3 = y3 * t0;
        let t1 = t1 * z3;
        let y3 = t1 + y3;
        let t0 = t0 * t3;
        let z3 = z3 * t4;
        let z3 = z3 + t0;

        G1Projective {
            x: x3,
            y: y3,
            z: z3,
        }
    }

    /// Adds this point to another point in the affine model.
    pub fn add_mixed(&self, rhs: &G1Affine) -> G1Projective {
        // Algorithm 8, https://eprint.iacr.org/2015/1060.pdf

        let t0 = self.x * rhs.x;
        let t1 = self.y * rhs.y;
        let t3 = rhs.x + rhs.y;
        let t4 = self.x + self.y;
        let t3 = t3 * t4;
        let t4 = t0 + t1;
        let t3 = t3 - t4;
        let t4 = rhs.y * self.z;
        let t4 = t4 + self.y;
        let y3 = rhs.x * self.z;
        let y3 = y3 + self.x;
        let x3 = t0 + t0;
        let t0 = x3 + t0;
        let t2 = mul_by_3b(self.z);
        let z3 = t1 + t2;
        let t1 = t1 - t2;
        let y3 = mul_by_3b(y3);
        let x3 = t4 * y3;
        let t2 = t3 * t1;
        let x3 = t2 - x3;
        let y3 = y3 * t0;
        let t1 = t1 * z3;
        let y3 = t1 + y3;
        let t0 = t0 * t3;
        let z3 = z3 * t4;
        let z3 = z3 + t0;

        let tmp = G1Projective {
            x: x3,
            y: y3,
            z: z3,
        };

        G1Projective::conditional_select(&tmp, self, rhs.is_identity())
    }

    fn multiply(&self, by: &[u8; 32]) -> G1Projective {
        let mut acc = G1Projective::identity();

        // This is a simple double-and-add implementation of point
        // multiplication, moving from most significant to least
        // significant bit of the scalar.
        //
        // We skip the leading bit because it's always unset for Fq
        // elements.
        for bit in by
            .iter()
            .rev()
            .flat_map(|byte| (0..8).rev().map(move |i| Choice::from((byte >> i) & 1u8)))
            .skip(1)
        {
            acc = acc.double();
            acc = G1Projective::conditional_select(&acc, &(acc + self), bit);
        }

        acc
    }

    /// Multiply `self` by `crate::BLS_X`, using double and add.
    fn mul_by_x(&self) -> G1Projective {
        let mut xself = G1Projective::identity();
        // NOTE: in BLS12-381 we can just skip the first bit.
        let mut x = crate::BLS_X >> 1;
        let mut tmp = *self;
        while x != 0 {
            tmp = tmp.double();

            if x % 2 == 1 {
                xself += tmp;
            }
            x >>= 1;
        }
        // finally, flip the sign
        if crate::BLS_X_IS_NEGATIVE {
            xself = -xself;
        }
        xself
    }

    /// Multiplies by $(1 - z)$, where $z$ is the parameter of BLS12-381, which
    /// [suffices to clear](https://ia.cr/2019/403) the cofactor and map
    /// elliptic curve points to elements of $\mathbb{G}\_1$.
    pub fn clear_cofactor(&self) -> G1Projective {
        self - self.mul_by_x()
    }

    /// Converts a batch of `G1Projective` elements into `G1Affine` elements. This
    /// function will panic if `p.len() != q.len()`.
    pub fn batch_normalize(p: &[Self], q: &mut [G1Affine]) {
        assert_eq!(p.len(), q.len());

        let mut acc = Fp::one();
        for (p, q) in p.iter().zip(q.iter_mut()) {
            // We use the `x` field of `G1Affine` to store the product
            // of previous z-coordinates seen.
            q.x = acc;

            // We will end up skipping all identities in p
            acc = Fp::conditional_select(&(acc * p.z), &acc, p.is_identity());
        }

        // This is the inverse, as all z-coordinates are nonzero and the ones
        // that are not are skipped.
        acc = acc.invert().unwrap();

        for (p, q) in p.iter().rev().zip(q.iter_mut().rev()) {
            let skip = p.is_identity();

            // Compute tmp = 1/z
            let tmp = q.x * acc;

            // Cancel out z-coordinate in denominator of `acc`
            acc = Fp::conditional_select(&(acc * p.z), &acc, skip);

            // Set the coordinates to the correct value
            q.x = p.x * tmp;
            q.y = p.y * tmp;
            q.infinity = Choice::from(0u8);

            *q = G1Affine::conditional_select(q, &G1Affine::identity(), skip);
        }
    }

    /// Returns true if this element is the identity (the point at infinity).
    #[inline]
    pub fn is_identity(&self) -> Choice {
        self.z.is_zero()
    }

    /// Returns true if this point is on the curve. This should always return
    /// true unless an "unchecked" API was used.
    pub fn is_on_curve(&self) -> Choice {
        // Y^2 Z = X^3 + b Z^3

        (self.y.square() * self.z).ct_eq(&(self.x.square() * self.x + self.z.square() * self.z * B))
            | self.z.is_zero()
    }
}

#[derive(Clone, Copy)]
pub struct G1Compressed([u8; 48]);

impl fmt::Debug for G1Compressed {
    fn fmt(&self, f: &mut fmt::Formatter) -> fmt::Result {
        self.0[..].fmt(f)
    }
}

impl Default for G1Compressed {
    fn default() -> Self {
        G1Compressed([0; 48])
    }
}

#[cfg(feature = "zeroize")]
impl zeroize::DefaultIsZeroes for G1Compressed {}

impl AsRef<[u8]> for G1Compressed {
    fn as_ref(&self) -> &[u8] {
        &self.0
    }
}

impl AsMut<[u8]> for G1Compressed {
    fn as_mut(&mut self) -> &mut [u8] {
        &mut self.0
    }
}

impl ConstantTimeEq for G1Compressed {
    fn ct_eq(&self, other: &Self) -> Choice {
        self.0.ct_eq(&other.0)
    }
}

impl Eq for G1Compressed {}
impl PartialEq for G1Compressed {
    #[inline]
    fn eq(&self, other: &Self) -> bool {
        bool::from(self.ct_eq(other))
    }
}

#[derive(Clone, Copy)]
pub struct G1Uncompressed([u8; 96]);

impl fmt::Debug for G1Uncompressed {
    fn fmt(&self, f: &mut fmt::Formatter) -> fmt::Result {
        self.0[..].fmt(f)
    }
}

impl Default for G1Uncompressed {
    fn default() -> Self {
        G1Uncompressed([0; 96])
    }
}

#[cfg(feature = "zeroize")]
impl zeroize::DefaultIsZeroes for G1Uncompressed {}

impl AsRef<[u8]> for G1Uncompressed {
    fn as_ref(&self) -> &[u8] {
        &self.0
    }
}

impl AsMut<[u8]> for G1Uncompressed {
    fn as_mut(&mut self) -> &mut [u8] {
        &mut self.0
    }
}

impl ConstantTimeEq for G1Uncompressed {
    fn ct_eq(&self, other: &Self) -> Choice {
        self.0.ct_eq(&other.0)
    }
}

impl Eq for G1Uncompressed {}
impl PartialEq for G1Uncompressed {
    #[inline]
    fn eq(&self, other: &Self) -> bool {
        bool::from(self.ct_eq(other))
    }
}

impl Group for G1Projective {
    type Scalar = Scalar;

    fn random(mut rng: impl RngCore) -> Self {
        loop {
            let x = Fp::random(&mut rng);
            let flip_sign = rng.next_u32() % 2 != 0;

            // Obtain the corresponding y-coordinate given x as y = sqrt(x^3 + 4)
            let p = ((x.square() * x) + B).sqrt().map(|y| G1Affine {
                x,
                y: if flip_sign { -y } else { y },
                infinity: 0.into(),
            });

            if p.is_some().into() {
                let p = p.unwrap().to_curve().clear_cofactor();

                if bool::from(!p.is_identity()) {
                    return p;
                }
            }
        }
    }

    fn identity() -> Self {
        Self::identity()
    }

    fn generator() -> Self {
        Self::generator()
    }

    fn is_identity(&self) -> Choice {
        self.is_identity()
    }

    #[must_use]
    fn double(&self) -> Self {
        self.double()
    }
}

#[cfg(feature = "alloc")]
impl WnafGroup for G1Projective {
    fn recommended_wnaf_for_num_scalars(num_scalars: usize) -> usize {
        const RECOMMENDATIONS: [usize; 12] =
            [1, 3, 7, 20, 43, 120, 273, 563, 1630, 3128, 7933, 62569];

        let mut ret = 4;
        for r in &RECOMMENDATIONS {
            if num_scalars > *r {
                ret += 1;
            } else {
                break;
            }
        }

        ret
    }
}

impl PrimeGroup for G1Projective {}

impl Curve for G1Projective {
    type AffineRepr = G1Affine;

    fn batch_normalize(p: &[Self], q: &mut [Self::AffineRepr]) {
        Self::batch_normalize(p, q);
    }

    fn to_affine(&self) -> Self::AffineRepr {
        self.into()
    }
}

impl PrimeCurve for G1Projective {
    type Affine = G1Affine;
}

impl PrimeCurveAffine for G1Affine {
    type Scalar = Scalar;
    type Curve = G1Projective;

    fn identity() -> Self {
        Self::identity()
    }

    fn generator() -> Self {
        Self::generator()
    }

    fn is_identity(&self) -> Choice {
        self.is_identity()
    }

    fn to_curve(&self) -> Self::Curve {
        self.into()
    }
}

impl GroupEncoding for G1Projective {
    type Repr = G1Compressed;

    fn from_bytes(bytes: &Self::Repr) -> CtOption<Self> {
        G1Affine::from_bytes(bytes).map(Self::from)
    }

    fn from_bytes_unchecked(bytes: &Self::Repr) -> CtOption<Self> {
        G1Affine::from_bytes_unchecked(bytes).map(Self::from)
    }

    fn to_bytes(&self) -> Self::Repr {
        G1Affine::from(self).to_bytes()
    }
}

impl GroupEncoding for G1Affine {
    type Repr = G1Compressed;

    fn from_bytes(bytes: &Self::Repr) -> CtOption<Self> {
        Self::from_compressed(&bytes.0)
    }

    fn from_bytes_unchecked(bytes: &Self::Repr) -> CtOption<Self> {
        Self::from_compressed_unchecked(&bytes.0)
    }

    fn to_bytes(&self) -> Self::Repr {
        G1Compressed(self.to_compressed())
    }
}

impl UncompressedEncoding for G1Affine {
    type Uncompressed = G1Uncompressed;

    fn from_uncompressed(bytes: &Self::Uncompressed) -> CtOption<Self> {
        Self::from_uncompressed(&bytes.0)
    }

    fn from_uncompressed_unchecked(bytes: &Self::Uncompressed) -> CtOption<Self> {
        Self::from_uncompressed_unchecked(&bytes.0)
    }

    fn to_uncompressed(&self) -> Self::Uncompressed {
        G1Uncompressed(self.to_uncompressed())
    }
}

#[cfg(feature = "serde")]
mod serde_support {
    use super::{fmt, G1Affine, G1Projective};

    use serde::de::Visitor;
    use serde::{self, Deserialize, Deserializer, Serialize, Serializer};

    impl Serialize for G1Affine {
        fn serialize<S>(&self, serializer: S) -> Result<S::Ok, S::Error>
        where
            S: Serializer,
        {
            use serde::ser::SerializeTuple;
            let mut tup = serializer.serialize_tuple(48)?;
            for byte in self.to_compressed().iter() {
                tup.serialize_element(byte)?;
            }
            tup.end()
        }
    }

    impl<'de> Deserialize<'de> for G1Affine {
        fn deserialize<D>(deserializer: D) -> Result<Self, D::Error>
        where
            D: Deserializer<'de>,
        {
            struct G1AffineVisitor;

            impl<'de> Visitor<'de> for G1AffineVisitor {
                type Value = G1Affine;

                fn expecting(&self, formatter: &mut fmt::Formatter) -> fmt::Result {
                    formatter.write_str("a 48-byte compressed canonical bls12_381 G1 point")
                }

                fn visit_seq<A>(self, mut seq: A) -> Result<G1Affine, A::Error>
                where
                    A: serde::de::SeqAccess<'de>,
                {
                    let mut bytes = [0u8; 48];
                    for i in 0..48 {
                        bytes[i] = seq.next_element()?.ok_or_else(|| {
                            serde::de::Error::invalid_length(i, &"expected 48 bytes")
                        })?;
                    }

                    let res = G1Affine::from_compressed(&bytes);
                    if res.is_some().into() {
                        Ok(res.unwrap())
                    } else {
                        Err(serde::de::Error::custom(
                            &"G1 point was not canonically encoded",
                        ))
                    }
                }
            }

            deserializer.deserialize_tuple(48, G1AffineVisitor)
        }
    }

    impl Serialize for G1Projective {
        fn serialize<S>(&self, serializer: S) -> Result<S::Ok, S::Error>
        where
            S: Serializer,
        {
            G1Affine::from(*self).serialize(serializer)
        }
    }

    impl<'de> Deserialize<'de> for G1Projective {
        fn deserialize<D>(deserializer: D) -> Result<Self, D::Error>
        where
            D: Deserializer<'de>,
        {
            G1Affine::deserialize(deserializer).map(G1Projective::from)
        }
    }
}

#[cfg(feature = "serde")]
pub use self::serde_support::*;

#[test]
fn test_beta() {
    assert_eq!(
        BETA,
        Fp::from_bytes(&[
            0x00u8, 0x00, 0x00, 0x00, 0x00, 0x00, 0x00, 0x00, 0x5f, 0x19, 0x67, 0x2f, 0xdf, 0x76,
            0xce, 0x51, 0xba, 0x69, 0xc6, 0x07, 0x6a, 0x0f, 0x77, 0xea, 0xdd, 0xb3, 0xa9, 0x3b,
            0xe6, 0xf8, 0x96, 0x88, 0xde, 0x17, 0xd8, 0x13, 0x62, 0x0a, 0x00, 0x02, 0x2e, 0x01,
            0xff, 0xff, 0xff, 0xfe, 0xff, 0xfe
        ])
        .unwrap()
    );
    assert_ne!(BETA, Fp::one());
    assert_ne!(BETA * BETA, Fp::one());
    assert_eq!(BETA * BETA * BETA, Fp::one());
}
#[test]
fn test_is_on_curve() {
    assert!(bool::from(G1Affine::identity().is_on_curve()));
    assert!(bool::from(G1Affine::generator().is_on_curve()));
    assert!(bool::from(G1Projective::identity().is_on_curve()));
    assert!(bool::from(G1Projective::generator().is_on_curve()));

    let z = Fp::from_raw_unchecked([
        0xba7a_fa1f_9a6f_e250,
        0xfa0f_5b59_5eaf_e731,
        0x3bdc_4776_94c3_06e7,
        0x2149_be4b_3949_fa24,
        0x64aa_6e06_49b2_078c,
        0x12b1_08ac_3364_3c3e,
    ]);

    let gen = G1Affine::generator();
    let mut test = G1Projective {
        x: gen.x * z,
        y: gen.y * z,
        z,
    };

    assert!(bool::from(test.is_on_curve()));

    test.x = z;
    assert!(!bool::from(test.is_on_curve()));
}

#[test]
#[allow(clippy::eq_op)]
fn test_affine_point_equality() {
    let a = G1Affine::generator();
    let b = G1Affine::identity();

    assert!(a == a);
    assert!(b == b);
    assert!(a != b);
    assert!(b != a);
}

#[test]
#[allow(clippy::eq_op)]
fn test_projective_point_equality() {
    let a = G1Projective::generator();
    let b = G1Projective::identity();

    assert!(a == a);
    assert!(b == b);
    assert!(a != b);
    assert!(b != a);

    let z = Fp::from_raw_unchecked([
        0xba7a_fa1f_9a6f_e250,
        0xfa0f_5b59_5eaf_e731,
        0x3bdc_4776_94c3_06e7,
        0x2149_be4b_3949_fa24,
        0x64aa_6e06_49b2_078c,
        0x12b1_08ac_3364_3c3e,
    ]);

    let mut c = G1Projective {
        x: a.x * z,
        y: a.y * z,
        z,
    };
    assert!(bool::from(c.is_on_curve()));

    assert!(a == c);
    assert!(b != c);
    assert!(c == a);
    assert!(c != b);

    c.y = -c.y;
    assert!(bool::from(c.is_on_curve()));

    assert!(a != c);
    assert!(b != c);
    assert!(c != a);
    assert!(c != b);

    c.y = -c.y;
    c.x = z;
    assert!(!bool::from(c.is_on_curve()));
    assert!(a != b);
    assert!(a != c);
    assert!(b != c);
}

#[test]
fn test_conditionally_select_affine() {
    let a = G1Affine::generator();
    let b = G1Affine::identity();

    assert_eq!(G1Affine::conditional_select(&a, &b, Choice::from(0u8)), a);
    assert_eq!(G1Affine::conditional_select(&a, &b, Choice::from(1u8)), b);
}

#[test]
fn test_conditionally_select_projective() {
    let a = G1Projective::generator();
    let b = G1Projective::identity();

    assert_eq!(
        G1Projective::conditional_select(&a, &b, Choice::from(0u8)),
        a
    );
    assert_eq!(
        G1Projective::conditional_select(&a, &b, Choice::from(1u8)),
        b
    );
}

#[test]
fn test_projective_to_affine() {
    let a = G1Projective::generator();
    let b = G1Projective::identity();

    assert!(bool::from(G1Affine::from(a).is_on_curve()));
    assert!(!bool::from(G1Affine::from(a).is_identity()));
    assert!(bool::from(G1Affine::from(b).is_on_curve()));
    assert!(bool::from(G1Affine::from(b).is_identity()));

    let z = Fp::from_raw_unchecked([
        0xba7a_fa1f_9a6f_e250,
        0xfa0f_5b59_5eaf_e731,
        0x3bdc_4776_94c3_06e7,
        0x2149_be4b_3949_fa24,
        0x64aa_6e06_49b2_078c,
        0x12b1_08ac_3364_3c3e,
    ]);

    let c = G1Projective {
        x: a.x * z,
        y: a.y * z,
        z,
    };

    assert_eq!(G1Affine::from(c), G1Affine::generator());
}

#[test]
fn test_affine_to_projective() {
    let a = G1Affine::generator();
    let b = G1Affine::identity();

    assert!(bool::from(G1Projective::from(a).is_on_curve()));
    assert!(!bool::from(G1Projective::from(a).is_identity()));
    assert!(bool::from(G1Projective::from(b).is_on_curve()));
    assert!(bool::from(G1Projective::from(b).is_identity()));
}

#[test]
fn test_doubling() {
    {
        let tmp = G1Projective::identity().double();
        assert!(bool::from(tmp.is_identity()));
        assert!(bool::from(tmp.is_on_curve()));
    }
    {
        let tmp = G1Projective::generator().double();
        assert!(!bool::from(tmp.is_identity()));
        assert!(bool::from(tmp.is_on_curve()));

        assert_eq!(
            G1Affine::from(tmp),
            G1Affine {
                x: Fp::from_raw_unchecked([
                    0x53e9_78ce_58a9_ba3c,
                    0x3ea0_583c_4f3d_65f9,
                    0x4d20_bb47_f001_2960,
                    0xa54c_664a_e5b2_b5d9,
                    0x26b5_52a3_9d7e_b21f,
                    0x0008_895d_26e6_8785,
                ]),
                y: Fp::from_raw_unchecked([
                    0x7011_0b32_9829_3940,
                    0xda33_c539_3f1f_6afc,
                    0xb86e_dfd1_6a5a_a785,
                    0xaec6_d1c9_e7b1_c895,
                    0x25cf_c2b5_22d1_1720,
                    0x0636_1c83_f8d0_9b15,
                ]),
                infinity: Choice::from(0u8)
            }
        );
    }
}

#[test]
fn test_projective_addition() {
    {
        let a = G1Projective::identity();
        let b = G1Projective::identity();
        let c = a + b;
        assert!(bool::from(c.is_identity()));
        assert!(bool::from(c.is_on_curve()));
    }
    {
        let a = G1Projective::identity();
        let mut b = G1Projective::generator();
        {
            let z = Fp::from_raw_unchecked([
                0xba7a_fa1f_9a6f_e250,
                0xfa0f_5b59_5eaf_e731,
                0x3bdc_4776_94c3_06e7,
                0x2149_be4b_3949_fa24,
                0x64aa_6e06_49b2_078c,
                0x12b1_08ac_3364_3c3e,
            ]);

            b = G1Projective {
                x: b.x * z,
                y: b.y * z,
                z,
            };
        }
        let c = a + b;
        assert!(!bool::from(c.is_identity()));
        assert!(bool::from(c.is_on_curve()));
        assert!(c == G1Projective::generator());
    }
    {
        let a = G1Projective::identity();
        let mut b = G1Projective::generator();
        {
            let z = Fp::from_raw_unchecked([
                0xba7a_fa1f_9a6f_e250,
                0xfa0f_5b59_5eaf_e731,
                0x3bdc_4776_94c3_06e7,
                0x2149_be4b_3949_fa24,
                0x64aa_6e06_49b2_078c,
                0x12b1_08ac_3364_3c3e,
            ]);

            b = G1Projective {
                x: b.x * z,
                y: b.y * z,
                z,
            };
        }
        let c = b + a;
        assert!(!bool::from(c.is_identity()));
        assert!(bool::from(c.is_on_curve()));
        assert!(c == G1Projective::generator());
    }
    {
        let a = G1Projective::generator().double().double(); // 4P
        let b = G1Projective::generator().double(); // 2P
        let c = a + b;

        let mut d = G1Projective::generator();
        for _ in 0..5 {
            d += G1Projective::generator();
        }
        assert!(!bool::from(c.is_identity()));
        assert!(bool::from(c.is_on_curve()));
        assert!(!bool::from(d.is_identity()));
        assert!(bool::from(d.is_on_curve()));
        assert_eq!(c, d);
    }

    // Degenerate case
    {
        let beta = Fp::from_raw_unchecked([
            0xcd03_c9e4_8671_f071,
            0x5dab_2246_1fcd_a5d2,
            0x5870_42af_d385_1b95,
            0x8eb6_0ebe_01ba_cb9e,
            0x03f9_7d6e_83d0_50d2,
            0x18f0_2065_5463_8741,
        ]);
        let beta = beta.square();
        let a = G1Projective::generator().double().double();
        let b = G1Projective {
            x: a.x * beta,
            y: -a.y,
            z: a.z,
        };
        assert!(bool::from(a.is_on_curve()));
        assert!(bool::from(b.is_on_curve()));

        let c = a + b;
        assert_eq!(
            G1Affine::from(c),
            G1Affine::from(G1Projective {
                x: Fp::from_raw_unchecked([
                    0x29e1_e987_ef68_f2d0,
                    0xc5f3_ec53_1db0_3233,
                    0xacd6_c4b6_ca19_730f,
                    0x18ad_9e82_7bc2_bab7,
                    0x46e3_b2c5_785c_c7a9,
                    0x07e5_71d4_2d22_ddd6,
                ]),
                y: Fp::from_raw_unchecked([
                    0x94d1_17a7_e5a5_39e7,
                    0x8e17_ef67_3d4b_5d22,
                    0x9d74_6aaf_508a_33ea,
                    0x8c6d_883d_2516_c9a2,
                    0x0bc3_b8d5_fb04_47f7,
                    0x07bf_a4c7_210f_4f44,
                ]),
                z: Fp::one()
            })
        );
        assert!(!bool::from(c.is_identity()));
        assert!(bool::from(c.is_on_curve()));
    }
}

#[test]
fn test_mixed_addition() {
    {
        let a = G1Affine::identity();
        let b = G1Projective::identity();
        let c = a + b;
        assert!(bool::from(c.is_identity()));
        assert!(bool::from(c.is_on_curve()));
    }
    {
        let a = G1Affine::identity();
        let mut b = G1Projective::generator();
        {
            let z = Fp::from_raw_unchecked([
                0xba7a_fa1f_9a6f_e250,
                0xfa0f_5b59_5eaf_e731,
                0x3bdc_4776_94c3_06e7,
                0x2149_be4b_3949_fa24,
                0x64aa_6e06_49b2_078c,
                0x12b1_08ac_3364_3c3e,
            ]);

            b = G1Projective {
                x: b.x * z,
                y: b.y * z,
                z,
            };
        }
        let c = a + b;
        assert!(!bool::from(c.is_identity()));
        assert!(bool::from(c.is_on_curve()));
        assert!(c == G1Projective::generator());
    }
    {
        let a = G1Affine::identity();
        let mut b = G1Projective::generator();
        {
            let z = Fp::from_raw_unchecked([
                0xba7a_fa1f_9a6f_e250,
                0xfa0f_5b59_5eaf_e731,
                0x3bdc_4776_94c3_06e7,
                0x2149_be4b_3949_fa24,
                0x64aa_6e06_49b2_078c,
                0x12b1_08ac_3364_3c3e,
            ]);

            b = G1Projective {
                x: b.x * z,
                y: b.y * z,
                z,
            };
        }
        let c = b + a;
        assert!(!bool::from(c.is_identity()));
        assert!(bool::from(c.is_on_curve()));
        assert!(c == G1Projective::generator());
    }
    {
        let a = G1Projective::generator().double().double(); // 4P
        let b = G1Projective::generator().double(); // 2P
        let c = a + b;

        let mut d = G1Projective::generator();
        for _ in 0..5 {
            d += G1Affine::generator();
        }
        assert!(!bool::from(c.is_identity()));
        assert!(bool::from(c.is_on_curve()));
        assert!(!bool::from(d.is_identity()));
        assert!(bool::from(d.is_on_curve()));
        assert_eq!(c, d);
    }

    // Degenerate case
    {
        let beta = Fp::from_raw_unchecked([
            0xcd03_c9e4_8671_f071,
            0x5dab_2246_1fcd_a5d2,
            0x5870_42af_d385_1b95,
            0x8eb6_0ebe_01ba_cb9e,
            0x03f9_7d6e_83d0_50d2,
            0x18f0_2065_5463_8741,
        ]);
        let beta = beta.square();
        let a = G1Projective::generator().double().double();
        let b = G1Projective {
            x: a.x * beta,
            y: -a.y,
            z: a.z,
        };
        let a = G1Affine::from(a);
        assert!(bool::from(a.is_on_curve()));
        assert!(bool::from(b.is_on_curve()));

        let c = a + b;
        assert_eq!(
            G1Affine::from(c),
            G1Affine::from(G1Projective {
                x: Fp::from_raw_unchecked([
                    0x29e1_e987_ef68_f2d0,
                    0xc5f3_ec53_1db0_3233,
                    0xacd6_c4b6_ca19_730f,
                    0x18ad_9e82_7bc2_bab7,
                    0x46e3_b2c5_785c_c7a9,
                    0x07e5_71d4_2d22_ddd6,
                ]),
                y: Fp::from_raw_unchecked([
                    0x94d1_17a7_e5a5_39e7,
                    0x8e17_ef67_3d4b_5d22,
                    0x9d74_6aaf_508a_33ea,
                    0x8c6d_883d_2516_c9a2,
                    0x0bc3_b8d5_fb04_47f7,
                    0x07bf_a4c7_210f_4f44,
                ]),
                z: Fp::one()
            })
        );
        assert!(!bool::from(c.is_identity()));
        assert!(bool::from(c.is_on_curve()));
    }
}

#[test]
#[allow(clippy::eq_op)]
fn test_projective_negation_and_subtraction() {
    let a = G1Projective::generator().double();
    assert_eq!(a + (-a), G1Projective::identity());
    assert_eq!(a + (-a), a - a);
}

#[test]
fn test_affine_negation_and_subtraction() {
    let a = G1Affine::generator();
    assert_eq!(G1Projective::from(a) + (-a), G1Projective::identity());
    assert_eq!(G1Projective::from(a) + (-a), G1Projective::from(a) - a);
}

#[test]
fn test_projective_scalar_multiplication() {
    let g = G1Projective::generator();
    let a = Scalar::from_raw([
        0x2b56_8297_a56d_a71c,
        0xd8c3_9ecb_0ef3_75d1,
        0x435c_38da_67bf_bf96,
        0x8088_a050_26b6_59b2,
    ]);
    let b = Scalar::from_raw([
        0x785f_dd9b_26ef_8b85,
        0xc997_f258_3769_5c18,
        0x4c8d_bc39_e7b7_56c1,
        0x70d9_b6cc_6d87_df20,
    ]);
    let c = a * b;

    assert_eq!((g * a) * b, g * c);
}

#[test]
fn test_affine_scalar_multiplication() {
    let g = G1Affine::generator();
    let a = Scalar::from_raw([
        0x2b56_8297_a56d_a71c,
        0xd8c3_9ecb_0ef3_75d1,
        0x435c_38da_67bf_bf96,
        0x8088_a050_26b6_59b2,
    ]);
    let b = Scalar::from_raw([
        0x785f_dd9b_26ef_8b85,
        0xc997_f258_3769_5c18,
        0x4c8d_bc39_e7b7_56c1,
        0x70d9_b6cc_6d87_df20,
    ]);
    let c = a * b;

    assert_eq!(G1Affine::from(g * a) * b, g * c);
}

#[test]
fn test_is_torsion_free() {
    let a = G1Affine {
        x: Fp::from_raw_unchecked([
            0x0aba_f895_b97e_43c8,
            0xba4c_6432_eb9b_61b0,
            0x1250_6f52_adfe_307f,
            0x7502_8c34_3933_6b72,
            0x8474_4f05_b8e9_bd71,
            0x113d_554f_b095_54f7,
        ]),
        y: Fp::from_raw_unchecked([
            0x73e9_0e88_f5cf_01c0,
            0x3700_7b65_dd31_97e2,
            0x5cf9_a199_2f0d_7c78,
            0x4f83_c10b_9eb3_330d,
            0xf6a6_3f6f_07f6_0961,
            0x0c53_b5b9_7e63_4df3,
        ]),
        infinity: Choice::from(0u8),
    };
    assert!(!bool::from(a.is_torsion_free()));

    assert!(bool::from(G1Affine::identity().is_torsion_free()));
    assert!(bool::from(G1Affine::generator().is_torsion_free()));
}

#[test]
fn test_mul_by_x() {
    // multiplying by `x` a point in G1 is the same as multiplying by
    // the equivalent scalar.
    let generator = G1Projective::generator();
    let x = if crate::BLS_X_IS_NEGATIVE {
        -Scalar::from(crate::BLS_X)
    } else {
        Scalar::from(crate::BLS_X)
    };
    assert_eq!(generator.mul_by_x(), generator * x);

    let point = G1Projective::generator() * Scalar::from(42);
    assert_eq!(point.mul_by_x(), point * x);
}

#[test]
fn test_clear_cofactor() {
    // the generator (and the identity) are always on the curve,
    // even after clearing the cofactor
    let generator = G1Projective::generator();
    assert!(bool::from(generator.clear_cofactor().is_on_curve()));
    let id = G1Projective::identity();
    assert!(bool::from(id.clear_cofactor().is_on_curve()));

    let z = Fp::from_raw_unchecked([
        0x3d2d1c670671394e,
        0x0ee3a800a2f7c1ca,
        0x270f4f21da2e5050,
        0xe02840a53f1be768,
        0x55debeb597512690,
        0x08bd25353dc8f791,
    ]);

    let point = G1Projective {
        x: Fp::from_raw_unchecked([
            0x48af5ff540c817f0,
            0xd73893acaf379d5a,
            0xe6c43584e18e023c,
            0x1eda39c30f188b3e,
            0xf618c6d3ccc0f8d8,
            0x0073542cd671e16c,
        ]) * z,
        y: Fp::from_raw_unchecked([
            0x57bf8be79461d0ba,
            0xfc61459cee3547c3,
            0x0d23567df1ef147b,
            0x0ee187bcce1d9b64,
            0xb0c8cfbe9dc8fdc1,
            0x1328661767ef368b,
        ]),
        z: z.square() * z,
    };

    assert!(bool::from(point.is_on_curve()));
    assert!(!bool::from(G1Affine::from(point).is_torsion_free()));
    let cleared_point = point.clear_cofactor();
    assert!(bool::from(cleared_point.is_on_curve()));
    assert!(bool::from(G1Affine::from(cleared_point).is_torsion_free()));

    // in BLS12-381 the cofactor in G1 can be
    // cleared multiplying by (1-x)
    let h_eff = Scalar::from(1) + Scalar::from(crate::BLS_X);
    assert_eq!(point.clear_cofactor(), point * h_eff);
}

#[test]
fn test_batch_normalize() {
    let a = G1Projective::generator().double();
    let b = a.double();
    let c = b.double();

    for a_identity in (0..1).map(|n| n == 1) {
        for b_identity in (0..1).map(|n| n == 1) {
            for c_identity in (0..1).map(|n| n == 1) {
                let mut v = [a, b, c];
                if a_identity {
                    v[0] = G1Projective::identity()
                }
                if b_identity {
                    v[1] = G1Projective::identity()
                }
                if c_identity {
                    v[2] = G1Projective::identity()
                }

                let mut t = [
                    G1Affine::identity(),
                    G1Affine::identity(),
                    G1Affine::identity(),
                ];
                let expected = [
                    G1Affine::from(v[0]),
                    G1Affine::from(v[1]),
                    G1Affine::from(v[2]),
                ];

                G1Projective::batch_normalize(&v[..], &mut t[..]);

                assert_eq!(&t[..], &expected[..]);
            }
        }
    }
}

<<<<<<< HEAD
#[test]
#[cfg(feature = "serde")]
fn test_affine_serde_serialization() {
    use serde_test::{assert_tokens, Token};

    let g = G1Affine::generator();
    let raw_bytes = g.to_compressed();

    let expected_tokens = std::iter::once(Token::Tuple { len: 48 })
        .chain(raw_bytes.iter().map(|&b| Token::U8(b)))
        .chain(std::iter::once(Token::TupleEnd))
        .collect::<alloc::vec::Vec<_>>();

    assert_tokens(&g, &expected_tokens);
}

#[test]
#[cfg(feature = "serde")]
fn test_projective_serde_serialization() {
    use serde_test::{assert_tokens, Token};

    let g = G1Projective::generator();
    let raw_bytes = G1Affine::from(g).to_compressed();

    let expected_tokens = std::iter::once(Token::Tuple { len: 48 })
        .chain(raw_bytes.iter().map(|&b| Token::U8(b)))
        .chain(std::iter::once(Token::TupleEnd))
        .collect::<alloc::vec::Vec<_>>();

    assert_tokens(&g, &expected_tokens);
=======
#[cfg(feature = "zeroize")]
#[test]
fn test_zeroize() {
    use zeroize::Zeroize;

    let mut a = G1Affine::generator();
    a.zeroize();
    assert!(bool::from(a.is_identity()));

    let mut a = G1Projective::generator();
    a.zeroize();
    assert!(bool::from(a.is_identity()));

    let mut a = GroupEncoding::to_bytes(&G1Affine::generator());
    a.zeroize();
    assert_eq!(&a, &G1Compressed::default());

    let mut a = UncompressedEncoding::to_uncompressed(&G1Affine::generator());
    a.zeroize();
    assert_eq!(&a, &G1Uncompressed::default());
>>>>>>> 34dab74a
}<|MERGE_RESOLUTION|>--- conflicted
+++ resolved
@@ -1789,7 +1789,6 @@
     }
 }
 
-<<<<<<< HEAD
 #[test]
 #[cfg(feature = "serde")]
 fn test_affine_serde_serialization() {
@@ -1820,7 +1819,8 @@
         .collect::<alloc::vec::Vec<_>>();
 
     assert_tokens(&g, &expected_tokens);
-=======
+}
+
 #[cfg(feature = "zeroize")]
 #[test]
 fn test_zeroize() {
@@ -1841,5 +1841,4 @@
     let mut a = UncompressedEncoding::to_uncompressed(&G1Affine::generator());
     a.zeroize();
     assert_eq!(&a, &G1Uncompressed::default());
->>>>>>> 34dab74a
 }