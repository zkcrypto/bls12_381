--- conflicted
+++ resolved
@@ -676,7 +676,6 @@
     assert_eq!(q, r);
 }
 
-<<<<<<< HEAD
 #[test]
 fn test_uncompressed() {
     let gt =
@@ -721,10 +720,7 @@
     assert_eq!(gt, gt2);
 }
 
-#[cfg(feature = "pairings")]
-=======
 #[cfg(feature = "alloc")]
->>>>>>> d0ea5d49
 #[test]
 fn test_multi_miller_loop() {
     let a1 = G1Affine::generator();
