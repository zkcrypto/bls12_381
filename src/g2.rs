//! This module provides an implementation of the $\mathbb{G}_2$ group of BLS12-381.

<<<<<<< HEAD
use crate::fp::Fp;
use crate::fp2::Fp2;
use crate::BlsScalar;

=======
#[cfg(feature = "canon")]
use canonical::{Canon, InvalidEncoding, Sink, Source, Store};
#[cfg(feature = "canon")]
use canonical_derive::Canon;
>>>>>>> 35ae61a1
use core::borrow::Borrow;
use core::iter::Sum;
use core::ops::{Add, AddAssign, Mul, MulAssign, Neg, Sub, SubAssign};
use dusk_bytes::{DeserializableSlice, Error as BytesError, HexDebug, ParseHexStr, Serializable};
use subtle::{Choice, ConditionallySelectable, ConstantTimeEq, CtOption};

#[cfg(feature = "serde_req")]
use serde::{de::Visitor, Deserialize, Deserializer, Serialize, Serializer};

<<<<<<< HEAD
=======
use subtle::{Choice, ConditionallySelectable, ConstantTimeEq, CtOption};

use crate::fp::Fp;
use crate::fp2::Fp2;
use crate::BlsScalar;

const G2_COMPRESSED_SIZE: usize = 96;

>>>>>>> 35ae61a1
/// This is an element of $\mathbb{G}_2$ represented in the affine coordinate space.
/// It is ideal to keep elements in this representation to reduce memory usage and
/// improve performance through the use of mixed curve model arithmetic.
///
/// Values of `G2Affine` are guaranteed to be in the $q$-order subgroup unless an
/// "unchecked" API was misused.
#[derive(Copy, Clone, HexDebug)]
pub struct G2Affine {
    pub(crate) x: Fp2,
    pub(crate) y: Fp2,
    infinity: Choice,
}

#[cfg(feature = "canon")]
impl<S: Store> Canon<S> for G2Affine {
    fn write(&self, sink: &mut impl Sink<S>) -> Result<(), S::Error> {
        sink.copy_bytes(&self.to_compressed());
        Ok(())
    }

    fn read(source: &mut impl Source<S>) -> Result<Self, S::Error> {
        let mut bytes = [0u8; G2_COMPRESSED_SIZE];
        bytes.copy_from_slice(source.read_bytes(G2_COMPRESSED_SIZE));
        match Option::from(G2Affine::from_compressed(&bytes)) {
            Some(g2) => Ok(g2),
            None => Err(InvalidEncoding.into()),
        }
    }

    fn encoded_len(&self) -> usize {
        G2_COMPRESSED_SIZE
    }
}

impl Default for G2Affine {
    fn default() -> G2Affine {
        G2Affine::identity()
    }
}

impl<'a> From<&'a G2Projective> for G2Affine {
    fn from(p: &'a G2Projective) -> G2Affine {
        let zinv = p.z.invert().unwrap_or(Fp2::zero());
        let zinv2 = zinv.square();
        let x = p.x * zinv2;
        let zinv3 = zinv2 * zinv;
        let y = p.y * zinv3;

        let tmp = G2Affine {
            x,
            y,
            infinity: Choice::from(0u8),
        };

        G2Affine::conditional_select(&tmp, &G2Affine::identity(), zinv.is_zero())
    }
}

impl From<G2Projective> for G2Affine {
    fn from(p: G2Projective) -> G2Affine {
        G2Affine::from(&p)
    }
}

impl ConstantTimeEq for G2Affine {
    fn ct_eq(&self, other: &Self) -> Choice {
        // The only cases in which two points are equal are
        // 1. infinity is set on both
        // 2. infinity is not set on both, and their coordinates are equal

        (self.infinity & other.infinity)
            | ((!self.infinity)
                & (!other.infinity)
                & self.x.ct_eq(&other.x)
                & self.y.ct_eq(&other.y))
    }
}

impl ConditionallySelectable for G2Affine {
    fn conditional_select(a: &Self, b: &Self, choice: Choice) -> Self {
        G2Affine {
            x: Fp2::conditional_select(&a.x, &b.x, choice),
            y: Fp2::conditional_select(&a.y, &b.y, choice),
            infinity: Choice::conditional_select(&a.infinity, &b.infinity, choice),
        }
    }
}

impl Eq for G2Affine {}
impl PartialEq for G2Affine {
    #[inline]
    fn eq(&self, other: &Self) -> bool {
        bool::from(self.ct_eq(other))
    }
}

impl Serializable<96> for G2Affine {
    type Error = BytesError;

    /// Serializes this element into compressed form. See [`notes::serialization`](crate::notes::serialization)
    /// for details about how group elements are serialized.
    fn to_bytes(&self) -> [u8; Self::SIZE] {
        // Strictly speaking, self.x is zero already when self.infinity is true, but
        // to guard against implementation mistakes we do not assume this.
        let x = Fp2::conditional_select(&self.x, &Fp2::zero(), self.infinity);

        let mut res = [0; Self::SIZE];

        (&mut res[0..48]).copy_from_slice(&x.c1.to_bytes()[..]);
        (&mut res[48..96]).copy_from_slice(&x.c0.to_bytes()[..]);

        // This point is in compressed form, so we set the most significant bit.
        res[0] |= 1u8 << 7;

        // Is this point at infinity? If so, set the second-most significant bit.
        res[0] |= u8::conditional_select(&0u8, &(1u8 << 6), self.infinity);

        // Is the y-coordinate the lexicographically largest of the two associated with the
        // x-coordinate? If so, set the third-most significant bit so long as this is not
        // the point at infinity.
        res[0] |= u8::conditional_select(
            &0u8,
            &(1u8 << 5),
            (!self.infinity) & self.y.lexicographically_largest(),
        );

        res
    }

    /// Attempts to deserialize a compressed element. See [`notes::serialization`](crate::notes::serialization)
    /// for details about how group elements are serialized.
    fn from_bytes(buf: &[u8; Self::SIZE]) -> Result<Self, Self::Error> {
        // We already know the point is on the curve because this is established
        // by the y-coordinate recovery procedure in from_compressed_unchecked().

        // Obtain the three flags from the start of the byte sequence
        let compression_flag_set = Choice::from((buf[0] >> 7) & 1);
        let infinity_flag_set = Choice::from((buf[0] >> 6) & 1);
        let sort_flag_set = Choice::from((buf[0] >> 5) & 1);

        // Attempt to obtain the x-coordinate
        let xc1 = {
            let mut tmp = [0; 48];
            tmp.copy_from_slice(&buf[0..48]);

            // Mask away the flag bits
            tmp[0] &= 0b0001_1111;

            Fp::from_bytes(&tmp)
        };
        let xc0 = {
            let mut tmp = [0; 48];
            tmp.copy_from_slice(&buf[48..96]);

            Fp::from_bytes(&tmp)
        };

        let x: Option<Self> = xc1
            .and_then(|xc1| {
                xc0.and_then(|xc0| {
                    let x = Fp2 { c0: xc0, c1: xc1 };

                    // If the infinity flag is set, return the value assuming
                    // the x-coordinate is zero and the sort bit is not set.
                    //
                    // Otherwise, return a recovered point (assuming the correct
                    // y-coordinate can be found) so long as the infinity flag
                    // was not set.
                    CtOption::new(
                        G2Affine::identity(),
                        infinity_flag_set & // Infinity flag should be set
                    compression_flag_set & // Compression flag should be set
                    (!sort_flag_set) & // Sort flag should not be set
                    x.is_zero(), // The x-coordinate should be zero
                    )
                    .or_else(|| {
                        // Recover a y-coordinate given x by y = sqrt(x^3 + 4)
                        ((x.square() * x) + B).sqrt().and_then(|y| {
                            // Switch to the correct y-coordinate if necessary.
                            let y = Fp2::conditional_select(
                                &y,
                                &-y,
                                y.lexicographically_largest() ^ sort_flag_set,
                            );

                            CtOption::new(
                                G2Affine {
                                    x,
                                    y,
                                    infinity: infinity_flag_set,
                                },
                                (!infinity_flag_set) & // Infinity flag should not be set
                            compression_flag_set, // Compression flag should be set
                            )
                        })
                    })
                })
            })
            .into();

        match x {
            Some(x) if x.is_torsion_free().unwrap_u8() == 1 => Ok(x),
            _ => Err(BytesError::InvalidData),
        }
    }
}

impl DeserializableSlice<96> for G2Affine {}
impl ParseHexStr<96> for G2Affine {}

#[cfg(feature = "serde_req")]
impl Serialize for G2Affine {
    fn serialize<S>(&self, serializer: S) -> Result<S::Ok, S::Error>
    where
        S: Serializer,
    {
        use serde::ser::SerializeTuple;
        let mut tup = serializer.serialize_tuple(Self::SIZE)?;
        for byte in self.to_bytes().iter() {
            tup.serialize_element(byte)?;
        }
        tup.end()
    }
}

#[cfg(feature = "serde_req")]
impl<'de> Deserialize<'de> for G2Affine {
    fn deserialize<D>(deserializer: D) -> Result<Self, D::Error>
    where
        D: Deserializer<'de>,
    {
        struct G2AffineVisitor;

        impl<'de> Visitor<'de> for G2AffineVisitor {
            type Value = G2Affine;

            fn expecting(&self, formatter: &mut ::core::fmt::Formatter) -> ::core::fmt::Result {
                formatter.write_str("a 48-byte cannonical compressed G2Affine point from Bls12_381")
            }

            fn visit_seq<A>(self, mut seq: A) -> Result<G2Affine, A::Error>
            where
                A: serde::de::SeqAccess<'de>,
            {
                let mut bytes = [0u8; G2Affine::SIZE];
                for i in 0..G2Affine::SIZE {
                    bytes[i] = seq
                        .next_element()?
                        .ok_or(serde::de::Error::invalid_length(i, &"expected 48 bytes"))?;
                }

                G2Affine::from_bytes(&bytes).map_err(|_| {
                    serde::de::Error::custom(&"compressed G2Affine was not canonically encoded")
                })
            }
        }

        deserializer.deserialize_tuple(Self::SIZE, G2AffineVisitor)
    }
}

impl<'a> Neg for &'a G2Affine {
    type Output = G2Affine;

    #[inline]
    fn neg(self) -> G2Affine {
        G2Affine {
            x: self.x,
            y: Fp2::conditional_select(&-self.y, &Fp2::one(), self.infinity),
            infinity: self.infinity,
        }
    }
}

impl Neg for G2Affine {
    type Output = G2Affine;

    #[inline]
    fn neg(self) -> G2Affine {
        -&self
    }
}

impl<'a, 'b> Add<&'b G2Projective> for &'a G2Affine {
    type Output = G2Projective;

    #[inline]
    fn add(self, rhs: &'b G2Projective) -> G2Projective {
        rhs.add_mixed(self)
    }
}

impl<'a, 'b> Add<&'b G2Affine> for &'a G2Projective {
    type Output = G2Projective;

    #[inline]
    fn add(self, rhs: &'b G2Affine) -> G2Projective {
        self.add_mixed(rhs)
    }
}

impl<'a, 'b> Sub<&'b G2Projective> for &'a G2Affine {
    type Output = G2Projective;

    #[inline]
    fn sub(self, rhs: &'b G2Projective) -> G2Projective {
        self + (-rhs)
    }
}

impl<'a, 'b> Sub<&'b G2Affine> for &'a G2Projective {
    type Output = G2Projective;

    #[inline]
    fn sub(self, rhs: &'b G2Affine) -> G2Projective {
        self + (-rhs)
    }
}

impl<T> Sum<T> for G2Projective
where
    T: Borrow<G2Projective>,
{
    fn sum<I>(iter: I) -> Self
    where
        I: Iterator<Item = T>,
    {
        iter.fold(Self::identity(), |acc, item| acc + item.borrow())
    }
}

impl_binops_additive!(G2Projective, G2Affine);
impl_binops_additive_specify_output!(G2Affine, G2Projective, G2Projective);

const B: Fp2 = Fp2 {
    c0: Fp::from_raw_unchecked([
        0xaa270000000cfff3,
        0x53cc0032fc34000a,
        0x478fe97a6b0a807f,
        0xb1d37ebee6ba24d7,
        0x8ec9733bbf78ab2f,
        0x9d645513d83de7e,
    ]),
    c1: Fp::from_raw_unchecked([
        0xaa270000000cfff3,
        0x53cc0032fc34000a,
        0x478fe97a6b0a807f,
        0xb1d37ebee6ba24d7,
        0x8ec9733bbf78ab2f,
        0x9d645513d83de7e,
    ]),
};

impl G2Affine {
    /// Bytes size of the raw representation
    pub const RAW_SIZE: usize = 192;

    /// Returns the identity of the group: the point at infinity.
    pub fn identity() -> G2Affine {
        G2Affine {
            x: Fp2::zero(),
            y: Fp2::one(),
            infinity: Choice::from(1u8),
        }
    }

    /// Returns a fixed generator of the group. See [`notes::design`](notes/design/index.html#fixed-generators)
    /// for how this generator is chosen.
    pub fn generator() -> G2Affine {
        G2Affine {
            x: Fp2 {
                c0: Fp::from_raw_unchecked([
                    0xf5f28fa202940a10,
                    0xb3f5fb2687b4961a,
                    0xa1a893b53e2ae580,
                    0x9894999d1a3caee9,
                    0x6f67b7631863366b,
                    0x58191924350bcd7,
                ]),
                c1: Fp::from_raw_unchecked([
                    0xa5a9c0759e23f606,
                    0xaaa0c59dbccd60c3,
                    0x3bb17e18e2867806,
                    0x1b1ab6cc8541b367,
                    0xc2b6ed0ef2158547,
                    0x11922a097360edf3,
                ]),
            },
            y: Fp2 {
                c0: Fp::from_raw_unchecked([
                    0x4c730af860494c4a,
                    0x597cfa1f5e369c5a,
                    0xe7e6856caa0a635a,
                    0xbbefb5e96e0d495f,
                    0x7d3a975f0ef25a2,
                    0x83fd8e7e80dae5,
                ]),
                c1: Fp::from_raw_unchecked([
                    0xadc0fc92df64b05d,
                    0x18aa270a2b1461dc,
                    0x86adac6a3be4eba0,
                    0x79495c4ec93da33a,
                    0xe7175850a43ccaed,
                    0xb2bc2a163de1bf2,
                ]),
            },
            infinity: Choice::from(0u8),
        }
    }

    /// Raw bytes representation
    ///
    /// The intended usage of this function is for trusted sets of data where performance is
    /// critical.
    ///
    /// For secure serialization, check `to_bytes`
    pub fn to_raw_bytes(&self) -> [u8; Self::RAW_SIZE] {
        let mut bytes = [0u8; Self::RAW_SIZE];
        let chunks = bytes.chunks_mut(8);

        self.x
            .c0
            .internal_repr()
            .iter()
            .chain(self.x.c1.internal_repr().iter())
            .chain(self.y.c0.internal_repr().iter())
            .chain(self.y.c1.internal_repr().iter())
            .zip(chunks)
            .for_each(|(n, c)| c.copy_from_slice(&n.to_le_bytes()));

        // If infinity, set the second-most significant bit.
        if self.infinity.unwrap_u8() == 1 {
            bytes[0] |= 1u8 << 6;
        }

        bytes
    }

    /// Create a `G2Affine` from a set of bytes created by `G2Affine::to_raw_bytes`.
    ///
    /// No check is performed and no constant time is granted. The expected usage of this function
    /// is for trusted bytes where performance is critical.
    ///
    /// For secure serialization, check `from_bytes`
    ///
    /// After generating the point, you can check `is_on_curve` and `is_torsion_free` to grant its
    /// security
    pub unsafe fn from_slice_unchecked(bytes: &[u8]) -> Self {
        let mut xc0 = [0u64; 6];
        let mut xc1 = [0u64; 6];
        let mut yc0 = [0u64; 6];
        let mut yc1 = [0u64; 6];
        let mut z = [0u8; 8];

        let infinity = match bytes.first() {
            Some(b) => (b & (1u8 << 6)) >> 6,
            None => 0u8,
        }
        .into();

        xc0.iter_mut()
            .chain(xc1.iter_mut())
            .chain(yc0.iter_mut())
            .chain(yc1.iter_mut())
            .zip(bytes.chunks_exact(8))
            .for_each(|(n, c)| {
                z.copy_from_slice(c);
                *n = u64::from_le_bytes(z);
            });

        xc0[0] &= 0xffffffffffffff1fu64;

        let c0 = Fp::from_raw_unchecked(xc0);
        let c1 = Fp::from_raw_unchecked(xc1);
        let x = Fp2 { c0, c1 };

        let c0 = Fp::from_raw_unchecked(yc0);
        let c1 = Fp::from_raw_unchecked(yc1);
        let y = Fp2 { c0, c1 };

        Self { x, y, infinity }
    }

    /// Returns true if this element is the identity (the point at infinity).
    #[inline]
    pub fn is_identity(&self) -> Choice {
        self.infinity
    }

    /// Returns true if this point is free of an $h$-torsion component, and so it
    /// exists within the $q$-order subgroup $\mathbb{G}_2$. This should always return true
    /// unless an "unchecked" API was used.
    pub fn is_torsion_free(&self) -> Choice {
        const FQ_MODULUS_BYTES: [u8; 32] = [
            1, 0, 0, 0, 255, 255, 255, 255, 254, 91, 254, 255, 2, 164, 189, 83, 5, 216, 161, 9, 8,
            216, 57, 51, 72, 125, 157, 41, 83, 167, 237, 115,
        ];

        // Clear the r-torsion from the point and check if it is the identity
        G2Projective::from(*self)
            .multiply(&FQ_MODULUS_BYTES)
            .is_identity()
    }

    /// Returns true if this point is on the curve. This should always return
    /// true unless an "unchecked" API was used.
    pub fn is_on_curve(&self) -> Choice {
        // y^2 - x^3 ?= 4(u + 1)
        (self.y.square() - (self.x.square() * self.x)).ct_eq(&B) | self.infinity
    }
}

/// This is an element of $\mathbb{G}_2$ represented in the projective coordinate space.
#[derive(Copy, Clone, Debug)]
#[cfg_attr(feature = "canon", derive(Canon))]
pub struct G2Projective {
    pub(crate) x: Fp2,
    pub(crate) y: Fp2,
    pub(crate) z: Fp2,
}

impl<'a> From<&'a G2Affine> for G2Projective {
    fn from(p: &'a G2Affine) -> G2Projective {
        G2Projective {
            x: p.x,
            y: p.y,
            z: Fp2::conditional_select(&Fp2::one(), &Fp2::zero(), p.infinity),
        }
    }
}

impl From<G2Affine> for G2Projective {
    fn from(p: G2Affine) -> G2Projective {
        G2Projective::from(&p)
    }
}

impl ConstantTimeEq for G2Projective {
    fn ct_eq(&self, other: &Self) -> Choice {
        // Is (xz^2, yz^3, z) equal to (x'z'^2, yz'^3, z') when converted to affine?

        let z = other.z.square();
        let x1 = self.x * z;
        let z = z * other.z;
        let y1 = self.y * z;
        let z = self.z.square();
        let x2 = other.x * z;
        let z = z * self.z;
        let y2 = other.y * z;

        let self_is_zero = self.z.is_zero();
        let other_is_zero = other.z.is_zero();

        (self_is_zero & other_is_zero) // Both point at infinity
            | ((!self_is_zero) & (!other_is_zero) & x1.ct_eq(&x2) & y1.ct_eq(&y2))
        // Neither point at infinity, coordinates are the same
    }
}

impl ConditionallySelectable for G2Projective {
    fn conditional_select(a: &Self, b: &Self, choice: Choice) -> Self {
        G2Projective {
            x: Fp2::conditional_select(&a.x, &b.x, choice),
            y: Fp2::conditional_select(&a.y, &b.y, choice),
            z: Fp2::conditional_select(&a.z, &b.z, choice),
        }
    }
}

impl Eq for G2Projective {}
impl PartialEq for G2Projective {
    #[inline]
    fn eq(&self, other: &Self) -> bool {
        bool::from(self.ct_eq(other))
    }
}

impl<'a> Neg for &'a G2Projective {
    type Output = G2Projective;

    #[inline]
    fn neg(self) -> G2Projective {
        G2Projective {
            x: self.x,
            y: -self.y,
            z: self.z,
        }
    }
}

impl Neg for G2Projective {
    type Output = G2Projective;

    #[inline]
    fn neg(self) -> G2Projective {
        -&self
    }
}

impl<'a, 'b> Add<&'b G2Projective> for &'a G2Projective {
    type Output = G2Projective;

    #[inline]
    fn add(self, rhs: &'b G2Projective) -> G2Projective {
        self.add(rhs)
    }
}

impl<'a, 'b> Sub<&'b G2Projective> for &'a G2Projective {
    type Output = G2Projective;

    #[inline]
    fn sub(self, rhs: &'b G2Projective) -> G2Projective {
        self + (-rhs)
    }
}

impl<'a, 'b> Mul<&'b BlsScalar> for &'a G2Projective {
    type Output = G2Projective;

    fn mul(self, other: &'b BlsScalar) -> Self::Output {
        self.multiply(&other.to_bytes())
    }
}

impl<'a, 'b> Mul<&'b BlsScalar> for &'a G2Affine {
    type Output = G2Projective;

    fn mul(self, other: &'b BlsScalar) -> Self::Output {
        G2Projective::from(self).multiply(&other.to_bytes())
    }
}

impl_binops_additive!(G2Projective, G2Projective);
impl_binops_multiplicative!(G2Projective, BlsScalar);
impl_binops_multiplicative_mixed!(G2Affine, BlsScalar, G2Projective);

impl G2Projective {
    /// Returns the identity of the group: the point at infinity.
    pub fn identity() -> G2Projective {
        G2Projective {
            x: Fp2::zero(),
            y: Fp2::one(),
            z: Fp2::zero(),
        }
    }

    /// Returns a fixed generator of the group. See [`notes::design`](notes/design/index.html#fixed-generators)
    /// for how this generator is chosen.
    pub fn generator() -> G2Projective {
        G2Projective {
            x: Fp2 {
                c0: Fp::from_raw_unchecked([
                    0xf5f28fa202940a10,
                    0xb3f5fb2687b4961a,
                    0xa1a893b53e2ae580,
                    0x9894999d1a3caee9,
                    0x6f67b7631863366b,
                    0x58191924350bcd7,
                ]),
                c1: Fp::from_raw_unchecked([
                    0xa5a9c0759e23f606,
                    0xaaa0c59dbccd60c3,
                    0x3bb17e18e2867806,
                    0x1b1ab6cc8541b367,
                    0xc2b6ed0ef2158547,
                    0x11922a097360edf3,
                ]),
            },
            y: Fp2 {
                c0: Fp::from_raw_unchecked([
                    0x4c730af860494c4a,
                    0x597cfa1f5e369c5a,
                    0xe7e6856caa0a635a,
                    0xbbefb5e96e0d495f,
                    0x7d3a975f0ef25a2,
                    0x83fd8e7e80dae5,
                ]),
                c1: Fp::from_raw_unchecked([
                    0xadc0fc92df64b05d,
                    0x18aa270a2b1461dc,
                    0x86adac6a3be4eba0,
                    0x79495c4ec93da33a,
                    0xe7175850a43ccaed,
                    0xb2bc2a163de1bf2,
                ]),
            },
            z: Fp2::one(),
        }
    }

    /// Computes the doubling of this point.
    pub fn double(&self) -> G2Projective {
        // http://www.hyperelliptic.org/EFD/g2p/auto-shortw-jacobian-0.html#doubling-dbl-2009-l
        //
        // There are no points of order 2.

        let a = self.x.square();
        let b = self.y.square();
        let c = b.square();
        let d = self.x + b;
        let d = d.square();
        let d = d - a - c;
        let d = d + d;
        let e = a + a + a;
        let f = e.square();
        let z3 = self.z * self.y;
        let z3 = z3 + z3;
        let x3 = f - (d + d);
        let c = c + c;
        let c = c + c;
        let c = c + c;
        let y3 = e * (d - x3) - c;

        let tmp = G2Projective {
            x: x3,
            y: y3,
            z: z3,
        };

        G2Projective::conditional_select(&tmp, &G2Projective::identity(), self.is_identity())
    }

    /// Adds this point to another point.
    pub fn add(&self, rhs: &G2Projective) -> G2Projective {
        // This Jacobian point addition technique is based on the implementation in libsecp256k1,
        // which assumes that rhs has z=1. Let's address the case of zero z-coordinates generally.

        // If self is the identity, return rhs. Otherwise, return self. The other cases will be
        // predicated on neither self nor rhs being the identity.
        let f1 = self.is_identity();
        let res = G2Projective::conditional_select(self, rhs, f1);
        let f2 = rhs.is_identity();

        // If neither are the identity but x1 = x2 and y1 != y2, then return the identity
        let z = rhs.z.square();
        let u1 = self.x * z;
        let z = z * rhs.z;
        let s1 = self.y * z;
        let z = self.z.square();
        let u2 = rhs.x * z;
        let z = z * self.z;
        let s2 = rhs.y * z;
        let f3 = u1.ct_eq(&u2) & (!s1.ct_eq(&s2));
        let res =
            G2Projective::conditional_select(&res, &G2Projective::identity(), (!f1) & (!f2) & f3);

        let t = u1 + u2;
        let m = s1 + s2;
        let rr = t.square();
        let m_alt = -u2;
        let tt = u1 * m_alt;
        let rr = rr + tt;

        // Correct for x1 != x2 but y1 = -y2, which can occur because p - 1 is divisible by 3.
        // libsecp256k1 does this by substituting in an alternative (defined) expression for lambda.
        let degenerate = m.is_zero() & rr.is_zero();
        let rr_alt = s1 + s1;
        let m_alt = m_alt + u1;
        let rr_alt = Fp2::conditional_select(&rr_alt, &rr, !degenerate);
        let m_alt = Fp2::conditional_select(&m_alt, &m, !degenerate);

        let n = m_alt.square();
        let q = n * t;

        let n = n.square();
        let n = Fp2::conditional_select(&n, &m, degenerate);
        let t = rr_alt.square();
        let z3 = m_alt * self.z * rhs.z; // We allow rhs.z != 1, so we must account for this.
        let z3 = z3 + z3;
        let q = -q;
        let t = t + q;
        let x3 = t;
        let t = t + t;
        let t = t + q;
        let t = t * rr_alt;
        let t = t + n;
        let y3 = -t;
        let x3 = x3 + x3;
        let x3 = x3 + x3;
        let y3 = y3 + y3;
        let y3 = y3 + y3;

        let tmp = G2Projective {
            x: x3,
            y: y3,
            z: z3,
        };

        G2Projective::conditional_select(&res, &tmp, (!f1) & (!f2) & (!f3))
    }

    /// Adds this point to another point in the affine model.
    pub fn add_mixed(&self, rhs: &G2Affine) -> G2Projective {
        // This Jacobian point addition technique is based on the implementation in libsecp256k1,
        // which assumes that rhs has z=1. Let's address the case of zero z-coordinates generally.

        // If self is the identity, return rhs. Otherwise, return self. The other cases will be
        // predicated on neither self nor rhs being the identity.
        let f1 = self.is_identity();
        let res = G2Projective::conditional_select(self, &G2Projective::from(rhs), f1);
        let f2 = rhs.is_identity();

        // If neither are the identity but x1 = x2 and y1 != y2, then return the identity
        let u1 = self.x;
        let s1 = self.y;
        let z = self.z.square();
        let u2 = rhs.x * z;
        let z = z * self.z;
        let s2 = rhs.y * z;
        let f3 = u1.ct_eq(&u2) & (!s1.ct_eq(&s2));
        let res =
            G2Projective::conditional_select(&res, &G2Projective::identity(), (!f1) & (!f2) & f3);

        let t = u1 + u2;
        let m = s1 + s2;
        let rr = t.square();
        let m_alt = -u2;
        let tt = u1 * m_alt;
        let rr = rr + tt;

        // Correct for x1 != x2 but y1 = -y2, which can occur because p - 1 is divisible by 3.
        // libsecp256k1 does this by substituting in an alternative (defined) expression for lambda.
        let degenerate = m.is_zero() & rr.is_zero();
        let rr_alt = s1 + s1;
        let m_alt = m_alt + u1;
        let rr_alt = Fp2::conditional_select(&rr_alt, &rr, !degenerate);
        let m_alt = Fp2::conditional_select(&m_alt, &m, !degenerate);

        let n = m_alt.square();
        let q = n * t;

        let n = n.square();
        let n = Fp2::conditional_select(&n, &m, degenerate);
        let t = rr_alt.square();
        let z3 = m_alt * self.z;
        let z3 = z3 + z3;
        let q = -q;
        let t = t + q;
        let x3 = t;
        let t = t + t;
        let t = t + q;
        let t = t * rr_alt;
        let t = t + n;
        let y3 = -t;
        let x3 = x3 + x3;
        let x3 = x3 + x3;
        let y3 = y3 + y3;
        let y3 = y3 + y3;

        let tmp = G2Projective {
            x: x3,
            y: y3,
            z: z3,
        };

        G2Projective::conditional_select(&res, &tmp, (!f1) & (!f2) & (!f3))
    }

    fn multiply(&self, by: &[u8]) -> G2Projective {
        let mut acc = G2Projective::identity();

        // This is a simple double-and-add implementation of point
        // multiplication, moving from most significant to least
        // significant bit of the scalar.
        //
        // We skip the leading bit because it's always unset for Fq
        // elements.
        for bit in by
            .iter()
            .rev()
            .flat_map(|byte| (0..8).rev().map(move |i| Choice::from((byte >> i) & 1u8)))
            .skip(1)
        {
            acc = acc.double();
            acc = G2Projective::conditional_select(&acc, &(acc + self), bit);
        }

        acc
    }

    #[cfg(feature = "endo")]
    fn psi(&self) -> G2Projective {
        // 1 / ((u+1) ^ ((q-1)/3))
        let psi_coeff_x = Fp2 {
            c0: Fp::zero(),
            c1: Fp::from_raw_unchecked([
                0x890dc9e4867545c3,
                0x2af322533285a5d5,
                0x50880866309b7e2c,
                0xa20d1b8c7e881024,
                0x14e4f04fe2db9068,
                0x14e56d3f1564853a,
            ]),
        };
        // 1 / ((u+1) ^ (p-1)/2)
        let psi_coeff_y = Fp2 {
            c0: Fp::from_raw_unchecked([
                0x3e2f585da55c9ad1,
                0x4294213d86c18183,
                0x382844c88b623732,
                0x92ad2afd19103e18,
                0x1d794e4fac7cf0b9,
                0x0bd592fc7d825ec8,
            ]),
            c1: Fp::from_raw_unchecked([
                0x7bcfa7a25aa30fda,
                0xdc17dec12a927e7c,
                0x2f088dd86b4ebef1,
                0xd1ca2087da74d4a7,
                0x2da2596696cebc1d,
                0x0e2b7eedbbfd87d2,
            ]),
        };

        G2Projective {
            // x = frobenius(x)/((u+1)^((p-1)/3))
            x: self.x.frobenius_map() * psi_coeff_x,
            // y = frobenius(y)/(u+1)^((p-1)/2)
            y: self.y.frobenius_map() * psi_coeff_y,
            // z = frobenius(z)
            z: self.z.frobenius_map(),
        }
    }

    #[cfg(feature = "endo")]
    fn psi2(&self) -> G2Projective {
        // 1 / 2 ^ ((q-1)/3)
        let psi2_coeff_x = Fp2 {
            c0: Fp::from_raw_unchecked([
                0xcd03c9e48671f071,
                0x5dab22461fcda5d2,
                0x587042afd3851b95,
                0x8eb60ebe01bacb9e,
                0x03f97d6e83d050d2,
                0x18f0206554638741,
            ]),
            c1: Fp::zero(),
        };

        G2Projective {
            // x = frobenius^2(x)/2^((p-1)/3)
            x: self.x.frobenius_map().frobenius_map() * psi2_coeff_x,
            // y = -frobenius^2(y)
            y: self.y.frobenius_map().frobenius_map().neg(),
            // z = z
            z: self.z,
        }
    }

    /// Multiply `self` by `crate::BLS_X`, using double and add.
    #[cfg(feature = "endo")]
    fn mul_by_x(&self) -> G2Projective {
        let mut xself = G2Projective::identity();
        // NOTE: in BLS12-381 we can just skip the first bit.
        let mut x = crate::BLS_X >> 1;
        let mut acc = *self;
        while x != 0 {
            acc = acc.double();
            if x % 2 == 1 {
                xself += acc;
            }
            x >>= 1;
        }
        // finally, flip the sign
        if crate::BLS_X_IS_NEGATIVE {
            xself = -xself;
        }
        xself
    }

    /// Clears the cofactor, using [Budroni-Pintore](https://ia.cr/2017/419).
    /// This is equivalent to multiplying by $h\_\textrm{eff} = 3(z^2 - 1) \cdot
    /// h_2$, where $h_2$ is the cofactor of $\mathbb{G}\_2$ and $z$ is the
    /// parameter of BLS12-381.
    ///
    /// The endomorphism is only actually used if the crate feature `endo` is
    /// enabled, and it is disabled by default to mitigate potential patent
    /// issues.
    pub fn clear_cofactor(&self) -> G2Projective {
        #[cfg(feature = "endo")]
        fn clear_cofactor(this: &G2Projective) -> G2Projective {
            let t1 = this.mul_by_x(); // [x] P
            let t2 = this.psi(); // psi(P)

            this.double().psi2() // psi^2(2P)
                + (t1 + t2).mul_by_x() // psi^2(2P) + [x^2] P + [x] psi(P)
                - t1 // psi^2(2P) + [x^2 - x] P + [x] psi(P)
                - t2 // psi^2(2P) + [x^2 - x] P + [x - 1] psi(P)
                - this // psi^2(2P) + [x^2 - x - 1] P + [x - 1] psi(P)
        }

        #[cfg(not(feature = "endo"))]
        fn clear_cofactor(this: &G2Projective) -> G2Projective {
            this.multiply(&[
                0x51, 0x55, 0xa9, 0xaa, 0x5, 0x0, 0x2, 0xe8, 0xb4, 0xf6, 0xbb, 0xde, 0xa, 0x4c,
                0x89, 0x59, 0xa3, 0xf6, 0x89, 0x66, 0xc0, 0xcb, 0x54, 0xe9, 0x1a, 0x7c, 0x47, 0xd7,
                0x69, 0xec, 0xc0, 0x2e, 0xb0, 0x12, 0x12, 0x5d, 0x1, 0xbf, 0x82, 0x6d, 0x95, 0xdb,
                0x31, 0x87, 0x17, 0x2f, 0x9c, 0x32, 0xe1, 0xff, 0x8, 0x15, 0x3, 0xff, 0x86, 0x99,
                0x68, 0xd7, 0x5a, 0x14, 0xe9, 0xa8, 0xe2, 0x88, 0x28, 0x35, 0x1b, 0xa9, 0xe, 0x6a,
                0x4c, 0x58, 0xb3, 0x75, 0xee, 0xf2, 0x8, 0x9f, 0xc6, 0xb,
            ])
        }

        clear_cofactor(self)
    }

    /// Converts a batch of `G2Projective` elements into `G2Affine` elements. This
    /// function will panic if `p.len() != q.len()`.
    pub fn batch_normalize(p: &[Self], q: &mut [G2Affine]) {
        assert_eq!(p.len(), q.len());

        let mut acc = Fp2::one();
        for (p, q) in p.iter().zip(q.iter_mut()) {
            // We use the `x` field of `G2Affine` to store the product
            // of previous z-coordinates seen.
            q.x = acc;

            // We will end up skipping all identities in p
            acc = Fp2::conditional_select(&(acc * p.z), &acc, p.is_identity());
        }

        // This is the inverse, as all z-coordinates are nonzero and the ones
        // that are not are skipped.
        acc = acc.invert().unwrap();

        for (p, q) in p.iter().rev().zip(q.iter_mut().rev()) {
            let skip = p.is_identity();

            // Compute tmp = 1/z
            let tmp = q.x * acc;

            // Cancel out z-coordinate in denominator of `acc`
            acc = Fp2::conditional_select(&(acc * p.z), &acc, skip);

            // Set the coordinates to the correct value
            let tmp2 = tmp.square();
            let tmp3 = tmp2 * tmp;

            q.x = p.x * tmp2;
            q.y = p.y * tmp3;
            q.infinity = Choice::from(0u8);

            *q = G2Affine::conditional_select(&q, &G2Affine::identity(), skip);
        }
    }

    /// Returns true if this element is the identity (the point at infinity).
    #[inline]
    pub fn is_identity(&self) -> Choice {
        self.z.is_zero()
    }

    /// Returns true if this point is on the curve. This should always return
    /// true unless an "unchecked" API was used.
    pub fn is_on_curve(&self) -> Choice {
        // Y^2 - X^3 = 4(u + 1)(Z^6)

        (self.y.square() - (self.x.square() * self.x))
            .ct_eq(&((self.z.square() * self.z).square() * B))
            | self.z.is_zero()
    }
}

#[test]
fn test_is_on_curve() {
    assert!(bool::from(G2Affine::identity().is_on_curve()));
    assert!(bool::from(G2Affine::generator().is_on_curve()));
    assert!(bool::from(G2Projective::identity().is_on_curve()));
    assert!(bool::from(G2Projective::generator().is_on_curve()));

    let z = Fp2 {
        c0: Fp::from_raw_unchecked([
            0xba7afa1f9a6fe250,
            0xfa0f5b595eafe731,
            0x3bdc477694c306e7,
            0x2149be4b3949fa24,
            0x64aa6e0649b2078c,
            0x12b108ac33643c3e,
        ]),
        c1: Fp::from_raw_unchecked([
            0x125325df3d35b5a8,
            0xdc469ef5555d7fe3,
            0x2d716d2443106a9,
            0x5a1db59a6ff37d0,
            0x7cf7784e5300bb8f,
            0x16a88922c7a5e844,
        ]),
    };

    let gen = G2Affine::generator();
    let mut test = G2Projective {
        x: gen.x * (z.square()),
        y: gen.y * (z.square() * z),
        z,
    };

    assert!(bool::from(test.is_on_curve()));

    test.x = z;
    assert!(!bool::from(test.is_on_curve()));
}

#[test]
fn test_affine_point_equality() {
    let a = G2Affine::generator();
    let b = G2Affine::identity();

    assert!(a == a);
    assert!(b == b);
    assert!(a != b);
    assert!(b != a);
}

#[test]
fn test_projective_point_equality() {
    let a = G2Projective::generator();
    let b = G2Projective::identity();

    assert!(a == a);
    assert!(b == b);
    assert!(a != b);
    assert!(b != a);

    let z = Fp2 {
        c0: Fp::from_raw_unchecked([
            0xba7afa1f9a6fe250,
            0xfa0f5b595eafe731,
            0x3bdc477694c306e7,
            0x2149be4b3949fa24,
            0x64aa6e0649b2078c,
            0x12b108ac33643c3e,
        ]),
        c1: Fp::from_raw_unchecked([
            0x125325df3d35b5a8,
            0xdc469ef5555d7fe3,
            0x2d716d2443106a9,
            0x5a1db59a6ff37d0,
            0x7cf7784e5300bb8f,
            0x16a88922c7a5e844,
        ]),
    };

    let mut c = G2Projective {
        x: a.x * (z.square()),
        y: a.y * (z.square() * z),
        z,
    };
    assert!(bool::from(c.is_on_curve()));

    assert!(a == c);
    assert!(b != c);
    assert!(c == a);
    assert!(c != b);

    c.y = -c.y;
    assert!(bool::from(c.is_on_curve()));

    assert!(a != c);
    assert!(b != c);
    assert!(c != a);
    assert!(c != b);

    c.y = -c.y;
    c.x = z;
    assert!(!bool::from(c.is_on_curve()));
    assert!(a != b);
    assert!(a != c);
    assert!(b != c);
}

#[test]
fn test_conditionally_select_affine() {
    let a = G2Affine::generator();
    let b = G2Affine::identity();

    assert_eq!(G2Affine::conditional_select(&a, &b, Choice::from(0u8)), a);
    assert_eq!(G2Affine::conditional_select(&a, &b, Choice::from(1u8)), b);
}

#[test]
fn test_conditionally_select_projective() {
    let a = G2Projective::generator();
    let b = G2Projective::identity();

    assert_eq!(
        G2Projective::conditional_select(&a, &b, Choice::from(0u8)),
        a
    );
    assert_eq!(
        G2Projective::conditional_select(&a, &b, Choice::from(1u8)),
        b
    );
}

#[test]
fn test_projective_to_affine() {
    let a = G2Projective::generator();
    let b = G2Projective::identity();

    assert!(bool::from(G2Affine::from(a).is_on_curve()));
    assert!(!bool::from(G2Affine::from(a).is_identity()));
    assert!(bool::from(G2Affine::from(b).is_on_curve()));
    assert!(bool::from(G2Affine::from(b).is_identity()));

    let z = Fp2 {
        c0: Fp::from_raw_unchecked([
            0xba7afa1f9a6fe250,
            0xfa0f5b595eafe731,
            0x3bdc477694c306e7,
            0x2149be4b3949fa24,
            0x64aa6e0649b2078c,
            0x12b108ac33643c3e,
        ]),
        c1: Fp::from_raw_unchecked([
            0x125325df3d35b5a8,
            0xdc469ef5555d7fe3,
            0x2d716d2443106a9,
            0x5a1db59a6ff37d0,
            0x7cf7784e5300bb8f,
            0x16a88922c7a5e844,
        ]),
    };

    let c = G2Projective {
        x: a.x * (z.square()),
        y: a.y * (z.square() * z),
        z,
    };

    assert_eq!(G2Affine::from(c), G2Affine::generator());
}

#[test]
fn test_affine_to_projective() {
    let a = G2Affine::generator();
    let b = G2Affine::identity();

    assert!(bool::from(G2Projective::from(a).is_on_curve()));
    assert!(!bool::from(G2Projective::from(a).is_identity()));
    assert!(bool::from(G2Projective::from(b).is_on_curve()));
    assert!(bool::from(G2Projective::from(b).is_identity()));
}

#[test]
fn test_doubling() {
    {
        let tmp = G2Projective::identity().double();
        assert!(bool::from(tmp.is_identity()));
        assert!(bool::from(tmp.is_on_curve()));
    }
    {
        let tmp = G2Projective::generator().double();
        assert!(!bool::from(tmp.is_identity()));
        assert!(bool::from(tmp.is_on_curve()));

        assert_eq!(
            G2Affine::from(tmp),
            G2Affine {
                x: Fp2 {
                    c0: Fp::from_raw_unchecked([
                        0xe9d9e2da9620f98b,
                        0x54f1199346b97f36,
                        0x3db3b820376bed27,
                        0xcfdb31c9b0b64f4c,
                        0x41d7c12786354493,
                        0x5710794c255c064
                    ]),
                    c1: Fp::from_raw_unchecked([
                        0xd6c1d3ca6ea0d06e,
                        0xda0cbd905595489f,
                        0x4f5352d43479221d,
                        0x8ade5d736f8c97e0,
                        0x48cc8433925ef70e,
                        0x8d7ea71ea91ef81
                    ]),
                },
                y: Fp2 {
                    c0: Fp::from_raw_unchecked([
                        0x15ba26eb4b0d186f,
                        0xd086d64b7e9e01e,
                        0xc8b848dd652f4c78,
                        0xeecf46a6123bae4f,
                        0x255e8dd8b6dc812a,
                        0x164142af21dcf93f
                    ]),
                    c1: Fp::from_raw_unchecked([
                        0xf9b4a1a895984db4,
                        0xd417b114cccff748,
                        0x6856301fc89f086e,
                        0x41c777878931e3da,
                        0x3556b155066a2105,
                        0xacf7d325cb89cf
                    ]),
                },
                infinity: Choice::from(0u8)
            }
        );
    }
}

#[test]
fn test_projective_addition() {
    {
        let a = G2Projective::identity();
        let b = G2Projective::identity();
        let c = a + b;
        assert!(bool::from(c.is_identity()));
        assert!(bool::from(c.is_on_curve()));
    }
    {
        let a = G2Projective::identity();
        let mut b = G2Projective::generator();
        {
            let z = Fp2 {
                c0: Fp::from_raw_unchecked([
                    0xba7afa1f9a6fe250,
                    0xfa0f5b595eafe731,
                    0x3bdc477694c306e7,
                    0x2149be4b3949fa24,
                    0x64aa6e0649b2078c,
                    0x12b108ac33643c3e,
                ]),
                c1: Fp::from_raw_unchecked([
                    0x125325df3d35b5a8,
                    0xdc469ef5555d7fe3,
                    0x2d716d2443106a9,
                    0x5a1db59a6ff37d0,
                    0x7cf7784e5300bb8f,
                    0x16a88922c7a5e844,
                ]),
            };

            b = G2Projective {
                x: b.x * (z.square()),
                y: b.y * (z.square() * z),
                z,
            };
        }
        let c = a + b;
        assert!(!bool::from(c.is_identity()));
        assert!(bool::from(c.is_on_curve()));
        assert!(c == G2Projective::generator());
    }
    {
        let a = G2Projective::identity();
        let mut b = G2Projective::generator();
        {
            let z = Fp2 {
                c0: Fp::from_raw_unchecked([
                    0xba7afa1f9a6fe250,
                    0xfa0f5b595eafe731,
                    0x3bdc477694c306e7,
                    0x2149be4b3949fa24,
                    0x64aa6e0649b2078c,
                    0x12b108ac33643c3e,
                ]),
                c1: Fp::from_raw_unchecked([
                    0x125325df3d35b5a8,
                    0xdc469ef5555d7fe3,
                    0x2d716d2443106a9,
                    0x5a1db59a6ff37d0,
                    0x7cf7784e5300bb8f,
                    0x16a88922c7a5e844,
                ]),
            };

            b = G2Projective {
                x: b.x * (z.square()),
                y: b.y * (z.square() * z),
                z,
            };
        }
        let c = b + a;
        assert!(!bool::from(c.is_identity()));
        assert!(bool::from(c.is_on_curve()));
        assert!(c == G2Projective::generator());
    }
    {
        let a = G2Projective::generator().double().double(); // 4P
        let b = G2Projective::generator().double(); // 2P
        let c = a + b;

        let mut d = G2Projective::generator();
        for _ in 0..5 {
            d = d + G2Projective::generator();
        }
        assert!(!bool::from(c.is_identity()));
        assert!(bool::from(c.is_on_curve()));
        assert!(!bool::from(d.is_identity()));
        assert!(bool::from(d.is_on_curve()));
        assert_eq!(c, d);
    }

    // Degenerate case
    {
        let beta = Fp2 {
            c0: Fp::from_raw_unchecked([
                0xcd03c9e48671f071,
                0x5dab22461fcda5d2,
                0x587042afd3851b95,
                0x8eb60ebe01bacb9e,
                0x3f97d6e83d050d2,
                0x18f0206554638741,
            ]),
            c1: Fp::zero(),
        };
        let beta = beta.square();
        let a = G2Projective::generator().double().double();
        let b = G2Projective {
            x: a.x * beta,
            y: -a.y,
            z: a.z,
        };
        assert!(bool::from(a.is_on_curve()));
        assert!(bool::from(b.is_on_curve()));

        let c = a + b;
        assert_eq!(
            G2Affine::from(c),
            G2Affine::from(G2Projective {
                x: Fp2 {
                    c0: Fp::from_raw_unchecked([
                        0x705abc799ca773d3,
                        0xfe132292c1d4bf08,
                        0xf37ece3e07b2b466,
                        0x887e1c43f447e301,
                        0x1e0970d033bc77e8,
                        0x1985c81e20a693f2
                    ]),
                    c1: Fp::from_raw_unchecked([
                        0x1d79b25db36ab924,
                        0x23948e4d529639d3,
                        0x471ba7fb0d006297,
                        0x2c36d4b4465dc4c0,
                        0x82bbc3cfec67f538,
                        0x51d2728b67bf952
                    ])
                },
                y: Fp2 {
                    c0: Fp::from_raw_unchecked([
                        0x41b1bbf6576c0abf,
                        0xb6cc93713f7a0f9a,
                        0x6b65b43e48f3f01f,
                        0xfb7a4cfcaf81be4f,
                        0x3e32dadc6ec22cb6,
                        0xbb0fc49d79807e3
                    ]),
                    c1: Fp::from_raw_unchecked([
                        0x7d1397788f5f2ddf,
                        0xab2907144ff0d8e8,
                        0x5b7573e0cdb91f92,
                        0x4cb8932dd31daf28,
                        0x62bbfac6db052a54,
                        0x11f95c16d14c3bbe
                    ])
                },
                z: Fp2::one()
            })
        );
        assert!(!bool::from(c.is_identity()));
        assert!(bool::from(c.is_on_curve()));
    }
}

#[test]
fn test_mixed_addition() {
    {
        let a = G2Affine::identity();
        let b = G2Projective::identity();
        let c = a + b;
        assert!(bool::from(c.is_identity()));
        assert!(bool::from(c.is_on_curve()));
    }
    {
        let a = G2Affine::identity();
        let mut b = G2Projective::generator();
        {
            let z = Fp2 {
                c0: Fp::from_raw_unchecked([
                    0xba7afa1f9a6fe250,
                    0xfa0f5b595eafe731,
                    0x3bdc477694c306e7,
                    0x2149be4b3949fa24,
                    0x64aa6e0649b2078c,
                    0x12b108ac33643c3e,
                ]),
                c1: Fp::from_raw_unchecked([
                    0x125325df3d35b5a8,
                    0xdc469ef5555d7fe3,
                    0x2d716d2443106a9,
                    0x5a1db59a6ff37d0,
                    0x7cf7784e5300bb8f,
                    0x16a88922c7a5e844,
                ]),
            };

            b = G2Projective {
                x: b.x * (z.square()),
                y: b.y * (z.square() * z),
                z,
            };
        }
        let c = a + b;
        assert!(!bool::from(c.is_identity()));
        assert!(bool::from(c.is_on_curve()));
        assert!(c == G2Projective::generator());
    }
    {
        let a = G2Affine::identity();
        let mut b = G2Projective::generator();
        {
            let z = Fp2 {
                c0: Fp::from_raw_unchecked([
                    0xba7afa1f9a6fe250,
                    0xfa0f5b595eafe731,
                    0x3bdc477694c306e7,
                    0x2149be4b3949fa24,
                    0x64aa6e0649b2078c,
                    0x12b108ac33643c3e,
                ]),
                c1: Fp::from_raw_unchecked([
                    0x125325df3d35b5a8,
                    0xdc469ef5555d7fe3,
                    0x2d716d2443106a9,
                    0x5a1db59a6ff37d0,
                    0x7cf7784e5300bb8f,
                    0x16a88922c7a5e844,
                ]),
            };

            b = G2Projective {
                x: b.x * (z.square()),
                y: b.y * (z.square() * z),
                z,
            };
        }
        let c = b + a;
        assert!(!bool::from(c.is_identity()));
        assert!(bool::from(c.is_on_curve()));
        assert!(c == G2Projective::generator());
    }
    {
        let a = G2Projective::generator().double().double(); // 4P
        let b = G2Projective::generator().double(); // 2P
        let c = a + b;

        let mut d = G2Projective::generator();
        for _ in 0..5 {
            d = d + G2Affine::generator();
        }
        assert!(!bool::from(c.is_identity()));
        assert!(bool::from(c.is_on_curve()));
        assert!(!bool::from(d.is_identity()));
        assert!(bool::from(d.is_on_curve()));
        assert_eq!(c, d);
    }

    // Degenerate case
    {
        let beta = Fp2 {
            c0: Fp::from_raw_unchecked([
                0xcd03c9e48671f071,
                0x5dab22461fcda5d2,
                0x587042afd3851b95,
                0x8eb60ebe01bacb9e,
                0x3f97d6e83d050d2,
                0x18f0206554638741,
            ]),
            c1: Fp::zero(),
        };
        let beta = beta.square();
        let a = G2Projective::generator().double().double();
        let b = G2Projective {
            x: a.x * beta,
            y: -a.y,
            z: a.z,
        };
        let a = G2Affine::from(a);
        assert!(bool::from(a.is_on_curve()));
        assert!(bool::from(b.is_on_curve()));

        let c = a + b;
        assert_eq!(
            G2Affine::from(c),
            G2Affine::from(G2Projective {
                x: Fp2 {
                    c0: Fp::from_raw_unchecked([
                        0x705abc799ca773d3,
                        0xfe132292c1d4bf08,
                        0xf37ece3e07b2b466,
                        0x887e1c43f447e301,
                        0x1e0970d033bc77e8,
                        0x1985c81e20a693f2
                    ]),
                    c1: Fp::from_raw_unchecked([
                        0x1d79b25db36ab924,
                        0x23948e4d529639d3,
                        0x471ba7fb0d006297,
                        0x2c36d4b4465dc4c0,
                        0x82bbc3cfec67f538,
                        0x51d2728b67bf952
                    ])
                },
                y: Fp2 {
                    c0: Fp::from_raw_unchecked([
                        0x41b1bbf6576c0abf,
                        0xb6cc93713f7a0f9a,
                        0x6b65b43e48f3f01f,
                        0xfb7a4cfcaf81be4f,
                        0x3e32dadc6ec22cb6,
                        0xbb0fc49d79807e3
                    ]),
                    c1: Fp::from_raw_unchecked([
                        0x7d1397788f5f2ddf,
                        0xab2907144ff0d8e8,
                        0x5b7573e0cdb91f92,
                        0x4cb8932dd31daf28,
                        0x62bbfac6db052a54,
                        0x11f95c16d14c3bbe
                    ])
                },
                z: Fp2::one()
            })
        );
        assert!(!bool::from(c.is_identity()));
        assert!(bool::from(c.is_on_curve()));
    }
}

#[test]
fn test_projective_negation_and_subtraction() {
    let a = G2Projective::generator().double();
    assert_eq!(a + (-a), G2Projective::identity());
    assert_eq!(a + (-a), a - a);
}

#[test]
fn test_affine_negation_and_subtraction() {
    let a = G2Affine::generator();
    assert_eq!(G2Projective::from(a) + (-a), G2Projective::identity());
    assert_eq!(G2Projective::from(a) + (-a), G2Projective::from(a) - a);
}

#[test]
fn test_projective_scalar_multiplication() {
    let g = G2Projective::generator();
    let a = BlsScalar::from_raw([
        0x2b568297a56da71c,
        0xd8c39ecb0ef375d1,
        0x435c38da67bfbf96,
        0x8088a05026b659b2,
    ]);
    let b = BlsScalar::from_raw([
        0x785fdd9b26ef8b85,
        0xc997f25837695c18,
        0x4c8dbc39e7b756c1,
        0x70d9b6cc6d87df20,
    ]);
    let c = a * b;

    assert_eq!((g * a) * b, g * c);
}

#[test]
fn test_affine_scalar_multiplication() {
    let g = G2Affine::generator();
    let a = BlsScalar::from_raw([
        0x2b568297a56da71c,
        0xd8c39ecb0ef375d1,
        0x435c38da67bfbf96,
        0x8088a05026b659b2,
    ]);
    let b = BlsScalar::from_raw([
        0x785fdd9b26ef8b85,
        0xc997f25837695c18,
        0x4c8dbc39e7b756c1,
        0x70d9b6cc6d87df20,
    ]);
    let c = a * b;

    assert_eq!(G2Affine::from(g * a) * b, g * c);
}

#[test]
fn test_is_torsion_free() {
    let a = G2Affine {
        x: Fp2 {
            c0: Fp::from_raw_unchecked([
                0x89f550c813db6431,
                0xa50be8c456cd8a1a,
                0xa45b374114cae851,
                0xbb6190f5bf7fff63,
                0x970ca02c3ba80bc7,
                0x2b85d24e840fbac,
            ]),
            c1: Fp::from_raw_unchecked([
                0x6888bc53d70716dc,
                0x3dea6b4117682d70,
                0xd8f5f930500ca354,
                0x6b5ecb6556f5c155,
                0xc96bef0434778ab0,
                0x5081505515006ad,
            ]),
        },
        y: Fp2 {
            c0: Fp::from_raw_unchecked([
                0x3cf1ea0d434b0f40,
                0x1a0dc610e603e333,
                0x7f89956160c72fa0,
                0x25ee03decf6431c5,
                0xeee8e206ec0fe137,
                0x97592b226dfef28,
            ]),
            c1: Fp::from_raw_unchecked([
                0x71e8bb5f29247367,
                0xa5fe049e211831ce,
                0xce6b354502a3896,
                0x93b012000997314e,
                0x6759f3b6aa5b42ac,
                0x156944c4dfe92bbb,
            ]),
        },
        infinity: Choice::from(0u8),
    };
    assert!(!bool::from(a.is_torsion_free()));

    assert!(bool::from(G2Affine::identity().is_torsion_free()));
    assert!(bool::from(G2Affine::generator().is_torsion_free()));
}

#[cfg(feature = "endo")]
#[test]
fn test_mul_by_x() {
    // multiplying by `x` a point in G2 is the same as multiplying by
    // the equivalent scalar.
    let generator = G2Projective::generator();
    let x = if crate::BLS_X_IS_NEGATIVE {
        -BlsScalar::from(crate::BLS_X)
    } else {
        BlsScalar::from(crate::BLS_X)
    };
    assert_eq!(generator.mul_by_x(), generator * x);

    let point = G2Projective::generator() * BlsScalar::from(42);
    assert_eq!(point.mul_by_x(), point * x);
}

#[cfg(feature = "endo")]
#[test]
fn test_psi() {
    let generator = G2Projective::generator();

    // `point` is a random point in the curve
    let point = G2Projective {
        x: Fp2 {
            c0: Fp::from_raw_unchecked([
                0xee4c8cb7c047eaf2,
                0x44ca22eee036b604,
                0x33b3affb2aefe101,
                0x15d3e45bbafaeb02,
                0x7bfc2154cd7419a4,
                0x0a2d0c2b756e5edc,
            ]),
            c1: Fp::from_raw_unchecked([
                0xfc224361029a8777,
                0x4cbf2baab8740924,
                0xc5008c6ec6592c89,
                0xecc2c57b472a9c2d,
                0x8613eafd9d81ffb1,
                0x10fe54daa2d3d495,
            ]),
        },
        y: Fp2 {
            c0: Fp::from_raw_unchecked([
                0x7de7edc43953b75c,
                0x58be1d2de35e87dc,
                0x5731d30b0e337b40,
                0xbe93b60cfeaae4c9,
                0x8b22c203764bedca,
                0x01616c8d1033b771,
            ]),
            c1: Fp::from_raw_unchecked([
                0xea126fe476b5733b,
                0x85cee68b5dae1652,
                0x98247779f7272b04,
                0xa649c8b468c6e808,
                0xb5b9a62dff0c4e45,
                0x1555b67fc7bbe73d,
            ]),
        },
        z: Fp2 {
            c0: Fp::from_raw_unchecked([
                0x0ef2ddffab187c0a,
                0x2424522b7d5ecbfc,
                0xc6f341a3398054f4,
                0x5523ddf409502df0,
                0xd55c0b5a88e0dd97,
                0x066428d704923e52,
            ]),
            c1: Fp::from_raw_unchecked([
                0x538bbe0c95b4878d,
                0xad04a50379522881,
                0x6d5c05bf5c12fb64,
                0x4ce4a069a2d34787,
                0x59ea6c8d0dffaeaf,
                0x0d42a083a75bd6f3,
            ]),
        },
    };
    assert!(bool::from(point.is_on_curve()));

    // psi2(P) = psi(psi(P))
    assert_eq!(generator.psi2(), generator.psi().psi());
    assert_eq!(point.psi2(), point.psi().psi());
    // psi(P) is a morphism
    assert_eq!(generator.double().psi(), generator.psi().double());
    assert_eq!(point.psi() + generator.psi(), (point + generator).psi());
    // psi(P) behaves in the same way on the same projective point
    let mut normalized_point = [G2Affine::identity()];
    G2Projective::batch_normalize(&[point], &mut normalized_point);
    let normalized_point = G2Projective::from(normalized_point[0]);
    assert_eq!(point.psi(), normalized_point.psi());
    assert_eq!(point.psi2(), normalized_point.psi2());
}

#[test]
fn test_clear_cofactor() {
    // `point` is a random point in the curve
    let point = G2Projective {
        x: Fp2 {
            c0: Fp::from_raw_unchecked([
                0xee4c8cb7c047eaf2,
                0x44ca22eee036b604,
                0x33b3affb2aefe101,
                0x15d3e45bbafaeb02,
                0x7bfc2154cd7419a4,
                0x0a2d0c2b756e5edc,
            ]),
            c1: Fp::from_raw_unchecked([
                0xfc224361029a8777,
                0x4cbf2baab8740924,
                0xc5008c6ec6592c89,
                0xecc2c57b472a9c2d,
                0x8613eafd9d81ffb1,
                0x10fe54daa2d3d495,
            ]),
        },
        y: Fp2 {
            c0: Fp::from_raw_unchecked([
                0x7de7edc43953b75c,
                0x58be1d2de35e87dc,
                0x5731d30b0e337b40,
                0xbe93b60cfeaae4c9,
                0x8b22c203764bedca,
                0x01616c8d1033b771,
            ]),
            c1: Fp::from_raw_unchecked([
                0xea126fe476b5733b,
                0x85cee68b5dae1652,
                0x98247779f7272b04,
                0xa649c8b468c6e808,
                0xb5b9a62dff0c4e45,
                0x1555b67fc7bbe73d,
            ]),
        },
        z: Fp2 {
            c0: Fp::from_raw_unchecked([
                0x0ef2ddffab187c0a,
                0x2424522b7d5ecbfc,
                0xc6f341a3398054f4,
                0x5523ddf409502df0,
                0xd55c0b5a88e0dd97,
                0x066428d704923e52,
            ]),
            c1: Fp::from_raw_unchecked([
                0x538bbe0c95b4878d,
                0xad04a50379522881,
                0x6d5c05bf5c12fb64,
                0x4ce4a069a2d34787,
                0x59ea6c8d0dffaeaf,
                0x0d42a083a75bd6f3,
            ]),
        },
    };

    assert!(bool::from(point.is_on_curve()));
    assert!(!bool::from(G2Affine::from(point).is_torsion_free()));
    let cleared_point = point.clear_cofactor();

    assert!(bool::from(cleared_point.is_on_curve()));
    assert!(bool::from(G2Affine::from(cleared_point).is_torsion_free()));

    // the generator (and the identity) are always on the curve,
    // even after clearing the cofactor
    let generator = G2Projective::generator();
    assert!(bool::from(generator.clear_cofactor().is_on_curve()));
    let id = G2Projective::identity();
    assert!(bool::from(id.clear_cofactor().is_on_curve()));

    // test the effect on q-torsion points multiplying by h_eff modulo |BlsScalar|
    // h_eff % q = 0x2b116900400069009a40200040001ffff
    let h_eff_modq: [u8; 32] = [
        0xff, 0xff, 0x01, 0x00, 0x04, 0x00, 0x02, 0xa4, 0x09, 0x90, 0x06, 0x00, 0x04, 0x90, 0x16,
        0xb1, 0x02, 0x00, 0x00, 0x00, 0x00, 0x00, 0x00, 0x00, 0x00, 0x00, 0x00, 0x00, 0x00, 0x00,
        0x00, 0x00,
    ];
    assert_eq!(generator.clear_cofactor(), generator.multiply(&h_eff_modq));
    assert_eq!(
        cleared_point.clear_cofactor(),
        cleared_point.multiply(&h_eff_modq)
    );
}

#[test]
fn test_batch_normalize() {
    let a = G2Projective::generator().double();
    let b = a.double();
    let c = b.double();

    for a_identity in (0..1).map(|n| n == 1) {
        for b_identity in (0..1).map(|n| n == 1) {
            for c_identity in (0..1).map(|n| n == 1) {
                let mut v = [a, b, c];
                if a_identity {
                    v[0] = G2Projective::identity()
                }
                if b_identity {
                    v[1] = G2Projective::identity()
                }
                if c_identity {
                    v[2] = G2Projective::identity()
                }

                let mut t = [
                    G2Affine::identity(),
                    G2Affine::identity(),
                    G2Affine::identity(),
                ];
                let expected = [
                    G2Affine::from(v[0]),
                    G2Affine::from(v[1]),
                    G2Affine::from(v[2]),
                ];

                G2Projective::batch_normalize(&v[..], &mut t[..]);

                assert_eq!(&t[..], &expected[..]);
            }
        }
    }
}

#[test]
#[cfg(feature = "serde_req")]
fn g2_affine_serde_roundtrip() {
    use bincode;

    let gen = G2Affine::generator();
    let ser = bincode::serialize(&gen).unwrap();
    let deser: G2Affine = bincode::deserialize(&ser).unwrap();

    assert_eq!(gen, deser);
}

#[test]
fn g2_affine_bytes_unchecked() {
    let gen = G2Affine::generator();
    let ident = G2Affine::identity();

    let gen_p = gen.to_raw_bytes();
    let gen_p = unsafe { G2Affine::from_slice_unchecked(&gen_p) };

    let ident_p = ident.to_raw_bytes();
    let ident_p = unsafe { G2Affine::from_slice_unchecked(&ident_p) };

    assert_eq!(gen, gen_p);
    assert_eq!(ident, ident_p);
}

#[test]
fn g2_affine_hex() {
    let gen = G2Affine::generator();
    let ident = G2Affine::identity();

    let gen_p = format!("{:x}", gen);
    let gen_p = G2Affine::from_hex_str(gen_p.as_str()).unwrap();

    let ident_p = format!("{:x}", ident);
    let ident_p = G2Affine::from_hex_str(ident_p.as_str()).unwrap();

    assert_eq!(gen, gen_p);
    assert_eq!(ident, ident_p);
}<|MERGE_RESOLUTION|>--- conflicted
+++ resolved
@@ -1,36 +1,22 @@
 //! This module provides an implementation of the $\mathbb{G}_2$ group of BLS12-381.
 
-<<<<<<< HEAD
 use crate::fp::Fp;
 use crate::fp2::Fp2;
 use crate::BlsScalar;
 
-=======
-#[cfg(feature = "canon")]
-use canonical::{Canon, InvalidEncoding, Sink, Source, Store};
-#[cfg(feature = "canon")]
-use canonical_derive::Canon;
->>>>>>> 35ae61a1
 use core::borrow::Borrow;
 use core::iter::Sum;
 use core::ops::{Add, AddAssign, Mul, MulAssign, Neg, Sub, SubAssign};
 use dusk_bytes::{DeserializableSlice, Error as BytesError, HexDebug, ParseHexStr, Serializable};
 use subtle::{Choice, ConditionallySelectable, ConstantTimeEq, CtOption};
 
+#[cfg(feature = "canon")]
+use canonical::{Canon, InvalidEncoding, Sink, Source, Store};
+#[cfg(feature = "canon")]
+use canonical_derive::Canon;
 #[cfg(feature = "serde_req")]
 use serde::{de::Visitor, Deserialize, Deserializer, Serialize, Serializer};
 
-<<<<<<< HEAD
-=======
-use subtle::{Choice, ConditionallySelectable, ConstantTimeEq, CtOption};
-
-use crate::fp::Fp;
-use crate::fp2::Fp2;
-use crate::BlsScalar;
-
-const G2_COMPRESSED_SIZE: usize = 96;
-
->>>>>>> 35ae61a1
 /// This is an element of $\mathbb{G}_2$ represented in the affine coordinate space.
 /// It is ideal to keep elements in this representation to reduce memory usage and
 /// improve performance through the use of mixed curve model arithmetic.
@@ -47,21 +33,21 @@
 #[cfg(feature = "canon")]
 impl<S: Store> Canon<S> for G2Affine {
     fn write(&self, sink: &mut impl Sink<S>) -> Result<(), S::Error> {
-        sink.copy_bytes(&self.to_compressed());
+        sink.copy_bytes(&self.to_bytes());
+
         Ok(())
     }
 
     fn read(source: &mut impl Source<S>) -> Result<Self, S::Error> {
-        let mut bytes = [0u8; G2_COMPRESSED_SIZE];
-        bytes.copy_from_slice(source.read_bytes(G2_COMPRESSED_SIZE));
-        match Option::from(G2Affine::from_compressed(&bytes)) {
-            Some(g2) => Ok(g2),
-            None => Err(InvalidEncoding.into()),
-        }
+        let mut bytes = [0u8; Self::SIZE];
+
+        bytes.copy_from_slice(source.read_bytes(Self::SIZE));
+
+        Self::from_bytes(&bytes).map_err(|_| InvalidEncoding.into())
     }
 
     fn encoded_len(&self) -> usize {
-        G2_COMPRESSED_SIZE
+        Self::SIZE
     }
 }
 
